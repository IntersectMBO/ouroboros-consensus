name:                ouroboros-network
version:             0.1.0.0
synopsis:            A networking layer for the Ouroboros blockchain protocol
-- description:
license-file:        LICENSE
author:              Alexander Vieth, Marcin Szamotulski, Duncan Coutts
maintainer:
copyright:           2018 IOHK
category:            Network
build-type:          Simple
extra-source-files:  ChangeLog.md, README.md
cabal-version:       >=1.10

source-repository head
  type:     git
  location: https://github.com/input-output-hk/ouroboros-network

library
  hs-source-dirs:      src
  -- At this experiment/prototype stage everything is exposed.
  -- This has to be tidied up once the design becomes clear.
<<<<<<< HEAD
  exposed-modules:     Block
                       Chain
                       ChainProducerState
                       ConsumersAndProducers
                       MonadClass
                       MonadClass.MonadConc
                       MonadClass.MonadFork
                       MonadClass.MonadProbe
                       MonadClass.MonadSay
                       MonadClass.MonadSendRecv
                       MonadClass.MonadSTM
                       MonadClass.MonadSTMTimer
                       MonadClass.MonadTimer
                       Node
                       Ouroboros
                       Pipe
                       Protocol
                       ProtocolInterfaces
                       Serialise
                       Sim

                       Protocol.Channel.Sim
                       Protocol.Chain.Sim.Consumer
                       Protocol.Chain.Sim.Producer
                       Protocol.Chain.Sim.Node

                       Util.Singletons

=======
  exposed-modules:
                       Ouroboros.Consensus.Block.SimpleUTxO
                       Ouroboros.Consensus.Infra.Crypto.Hash
                       Ouroboros.Consensus.Infra.Crypto.Mock
                       Ouroboros.Consensus.Infra.Crypto.Mock.DSIGN
                       Ouroboros.Consensus.Infra.Crypto.Mock.KES
                       Ouroboros.Consensus.Infra.Crypto.Mock.VRF
                       Ouroboros.Consensus.Infra.DepFn
                       Ouroboros.Consensus.Infra.Singletons
                       Ouroboros.Consensus.Infra.Util
                       Ouroboros.Consensus.Infra.Util.HList
                       Ouroboros.Consensus.Protocol
                       Ouroboros.Consensus.UTxO.Mock
                       Ouroboros.Network.Block
                       Ouroboros.Network.Chain
                       Ouroboros.Network.ChainProducerState
                       Ouroboros.Network.ConsumersAndProducers
                       Ouroboros.Network.MonadClass
                       Ouroboros.Network.MonadClass.MonadConc
                       Ouroboros.Network.MonadClass.MonadFork
                       Ouroboros.Network.MonadClass.MonadProbe
                       Ouroboros.Network.MonadClass.MonadSay
                       Ouroboros.Network.MonadClass.MonadSendRecv
                       Ouroboros.Network.MonadClass.MonadSTM
                       Ouroboros.Network.MonadClass.MonadSTMTimer
                       Ouroboros.Network.MonadClass.MonadTimer
                       Ouroboros.Network.Node
                       Ouroboros.Network.Pipe
                       Ouroboros.Network.Protocol
                       Ouroboros.Network.ProtocolInterfaces
                       Ouroboros.Network.Serialise
                       Ouroboros.Network.Sim
                       Ouroboros.Network.Testing.ConcreteBlock
>>>>>>> 9e0c5f3c
  other-modules:
-- Old experiments, not currently building:
--                     Types
--                     ChainSelection
--                     ConsumerProtocolSTM
--                     Chain.Volatile,
  default-language:    Haskell2010
  other-extensions:    BangPatterns,
                       DataKinds,
                       EmptyCase,
                       ExistentialQuantification,
                       FlexibleContexts,
                       FlexibleInstances,
                       FunctionalDependencies,
                       GADTs,
                       GADTSyntax,
                       GeneralizedNewtypeDeriving,
                       MultiParamTypeClasses,
                       NamedFieldPuns,
                       OverloadedStrings,
                       PolyKinds,
                       RankNTypes,
                       RecordWildCards,
                       ScopedTypeVariables,
                       TemplateHaskell,
                       TupleSections,
                       TypeApplications,
                       TypeFamilies,
                       TypeInType
  build-depends:       base         >=4.9 && <4.12,
                       array,
<<<<<<< HEAD
                       async        >= 2.2 && <2.3,
=======
                       base16-bytestring >= 0.1 && <0.2,
>>>>>>> 9e0c5f3c
                       bytestring   >=0.10 && <0.11,
                       base16-bytestring       <0.2,
                       cborg        >=0.2.1 && <0.3,
                       clock        >=0.7 && <0.8,
                       containers   >=0.5 && <0.6,
                       cryptonite   >=0.25 && <0.26,
                       fingertree   >=0.1 && <0.2,
                       free         >=5.1 && <5.2,
                       hashable     >=1.2 && <1.3,
                       memory       >=0.14 && <0.15,
                       mtl,
                       process,
                       random       >=1.1 && <1.2,
                       semigroups   >=0.18 && <0.19,
<<<<<<< HEAD
                       stm          >=2.5 && <2.6,
                       text         >=1.2 && <1.3,
                       transformers >=0.5 && <0.6,
                       typed-transitions >= 0.1 && < 1.0,
=======
                       serialise    >=0.2 && <0.3,
                       stm          >=2.4 && <2.5,
                       text         >=1.2 && <1.3,
                       transformers >=0.5 && <0.6,
                       unliftio     >=0.2 && <0.3,
>>>>>>> 9e0c5f3c
                       void         >=0.7 && <0.8,
                       unliftio     >=0.2.6.0 && <0.3.0.0,

                       QuickCheck   >=2.12 && <2.13

  ghc-options:         -Wall
                       -fno-ignore-asserts

executable demo-playground
  hs-source-dirs:      demo-playground
  main-is:             Main.hs
  ghc-options:         -threaded -Wall -O2 "-with-rtsopts=-N"
  other-modules:       DummyPayload
                       MockPayload
                       Payload
                       Logging
                       NamedPipe
  build-depends:       base,
                       aeson,
                       async,
                       bytestring,
                       directory,
                       string-conv,
                       stm,
                       containers,
                       QuickCheck,
                       optparse-applicative,
                       ouroboros-network,
                       unix

test-suite tests
  type:                exitcode-stdio-1.0
  hs-source-dirs:      test
  main-is:             Main.hs
  other-modules:       Test.Chain
                       Test.ChainProducerState
                       Test.Dynamic
                       Test.Node
                       Test.Ouroboros
                       Test.Pipe
                       Test.Sim
  default-language:    Haskell2010
  default-extensions:  NamedFieldPuns
  build-depends:       base,
                       ouroboros-network,

                       array,
                       bytestring,
                       cborg,
                       clock,
                       containers,
                       fingertree,
                       free,
                       hashable,
                       mtl,
                       process,
                       QuickCheck,
                       random,
                       semigroups,
                       stm,
                       tasty,
                       tasty-quickcheck,
                       text,
                       transformers,
                       void
  ghc-options:         -Wall,
                       -fno-ignore-asserts<|MERGE_RESOLUTION|>--- conflicted
+++ resolved
@@ -19,36 +19,6 @@
   hs-source-dirs:      src
   -- At this experiment/prototype stage everything is exposed.
   -- This has to be tidied up once the design becomes clear.
-<<<<<<< HEAD
-  exposed-modules:     Block
-                       Chain
-                       ChainProducerState
-                       ConsumersAndProducers
-                       MonadClass
-                       MonadClass.MonadConc
-                       MonadClass.MonadFork
-                       MonadClass.MonadProbe
-                       MonadClass.MonadSay
-                       MonadClass.MonadSendRecv
-                       MonadClass.MonadSTM
-                       MonadClass.MonadSTMTimer
-                       MonadClass.MonadTimer
-                       Node
-                       Ouroboros
-                       Pipe
-                       Protocol
-                       ProtocolInterfaces
-                       Serialise
-                       Sim
-
-                       Protocol.Channel.Sim
-                       Protocol.Chain.Sim.Consumer
-                       Protocol.Chain.Sim.Producer
-                       Protocol.Chain.Sim.Node
-
-                       Util.Singletons
-
-=======
   exposed-modules:
                        Ouroboros.Consensus.Block.SimpleUTxO
                        Ouroboros.Consensus.Infra.Crypto.Hash
@@ -82,7 +52,10 @@
                        Ouroboros.Network.Serialise
                        Ouroboros.Network.Sim
                        Ouroboros.Network.Testing.ConcreteBlock
->>>>>>> 9e0c5f3c
+                       Ouroboros.Network.Protocol.Chain.Consumer
+                       Ouroboros.Network.Protocol.Chain.Producer
+                       Ouroboros.Network.Protocol.Chain.Node
+                       Ouroboros.Network.Protocol.Channel.Sim
   other-modules:
 -- Old experiments, not currently building:
 --                     Types
@@ -114,11 +87,8 @@
                        TypeInType
   build-depends:       base         >=4.9 && <4.12,
                        array,
-<<<<<<< HEAD
                        async        >= 2.2 && <2.3,
-=======
                        base16-bytestring >= 0.1 && <0.2,
->>>>>>> 9e0c5f3c
                        bytestring   >=0.10 && <0.11,
                        base16-bytestring       <0.2,
                        cborg        >=0.2.1 && <0.3,
@@ -133,18 +103,12 @@
                        process,
                        random       >=1.1 && <1.2,
                        semigroups   >=0.18 && <0.19,
-<<<<<<< HEAD
-                       stm          >=2.5 && <2.6,
-                       text         >=1.2 && <1.3,
-                       transformers >=0.5 && <0.6,
-                       typed-transitions >= 0.1 && < 1.0,
-=======
                        serialise    >=0.2 && <0.3,
                        stm          >=2.4 && <2.5,
                        text         >=1.2 && <1.3,
                        transformers >=0.5 && <0.6,
+                       typed-transitions >= 0.1 && < 1.0,
                        unliftio     >=0.2 && <0.3,
->>>>>>> 9e0c5f3c
                        void         >=0.7 && <0.8,
                        unliftio     >=0.2.6.0 && <0.3.0.0,
 
