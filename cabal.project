--- conflicted
+++ resolved
@@ -14,15 +14,9 @@
 -- update either of these.
 index-state:
   -- Bump this if you need newer packages from Hackage
-<<<<<<< HEAD
-  , hackage.haskell.org 2023-04-24T00:00:00Z
+  , hackage.haskell.org 2023-04-26T22:25:13Z
   -- Bump this if you need newer packages from CHaP
   , cardano-haskell-packages 2023-05-09T09:56:37Z
-=======
-  , hackage.haskell.org 2023-04-26T22:25:13Z
-  -- Bump this if you need newer packages from CHaP
-  , cardano-haskell-packages 2023-04-29T08:53:31Z
->>>>>>> aa910065
 
 packages:
   ./ouroboros-consensus
@@ -33,15 +27,7 @@
 tests: True
 benchmarks: True
 
-<<<<<<< HEAD
-constraints:
-  -- Nix doesn't pick this version by default even if it can.
-  cardano-ledger-alonzo-test >= 1.0.0.0
-
-package cardano-ping
-=======
 package cardano-ledger-core
->>>>>>> aa910065
   flags: +asserts
 
 package cardano-ledger-shelley
@@ -65,21 +51,6 @@
 package ouroboros-consensus-cardano
   flags: +asserts
 
-<<<<<<< HEAD
-source-repository-package
-  type: git
-  location: https://github.com/input-output-hk/lmdb-simple
-  tag: fb86d051e0c517aea3f5c27723fcc88586be8bfe
-  --sha256: 14bcznx0xhif1za17h2102axqyvyqzf1ki3kzhjxfj5a0q66n3m1
-
-source-repository-package
-  type: git
-  location: https://github.com/input-output-hk/ouroboros-network
-  tag: da0324edf83b5d4d2a756ebc970e3f21f10a070b
-  --sha256: 0wfhzqz7nhaclfrbw83c912mxq5f7lzr02yh61air7qpm00wcgw5
-  subdir:
-    ouroboros-network-api
-=======
 package ouroboros-consensus-diffusion
   flags: +asserts
 
@@ -106,4 +77,15 @@
 
 package text-short
   flags: +asserts
->>>>>>> aa910065
+
+source-repository-package
+  type: git
+  location: https://github.com/input-output-hk/lmdb-simple
+  tag: fb86d051e0c517aea3f5c27723fcc88586be8bfe
+  --sha256: 14bcznx0xhif1za17h2102axqyvyqzf1ki3kzhjxfj5a0q66n3m1
+
+source-repository-package
+  type: git
+  location: https://github.com/jasagredo/quickcheck-state-machine
+  tag: d38ed6f8b531fda29fc4f5dd2c261a0263a43d48
+  --sha256: 14bcznx0xhif1za17h2102axqyvyqzf1ki3kzhjxfj5a0q66n3m1