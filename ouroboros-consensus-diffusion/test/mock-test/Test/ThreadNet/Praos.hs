--- conflicted
+++ resolved
@@ -54,26 +54,8 @@
   deriving Show
 
 genEvolvingStake :: EpochSize -> TestConfig -> Gen PraosEvolvingStake
-<<<<<<< HEAD
-genEvolvingStake epochSize TestConfig {numSlots, numCoreNodes} = do
-    chosenEpochs <- sublistOf [EpochNo 0..EpochNo $ max 1 maxEpochs - 1]
-    let l = fromIntegral maxEpochs
-    stakeDists <- replicateM l genStakeDist
-    return . PraosEvolvingStake . Map.fromList $ zip chosenEpochs stakeDists
-  where
-    maxEpochs = unNumSlots numSlots `div` unEpochSize epochSize
-    relativeStake ts nid stk = (nid, fromIntegral stk / ts)
-    genStakeDist = do
-      stakes <- vector (fromIntegral x) `suchThat` any (> 0) :: Gen [Amount]
-      let totalStake = fromIntegral $ sum stakes
-      return
-        . StakeDist
-        . Map.fromList
-        $ zipWith (relativeStake totalStake) (enumCoreNodes numCoreNodes) stakes
-    NumCoreNodes x = numCoreNodes
-=======
 genEvolvingStake epochSize TestConfig{numSlots, numCoreNodes} = do
-  chosenEpochs <- sublistOf [0 .. EpochNo $ max 1 maxEpochs - 1]
+  chosenEpochs <- sublistOf [EpochNo 0 .. EpochNo $ max 1 maxEpochs - 1]
   let l = fromIntegral maxEpochs
   stakeDists <- replicateM l genStakeDist
   return . PraosEvolvingStake . Map.fromList $ zip chosenEpochs stakeDists
@@ -88,7 +70,6 @@
       . Map.fromList
       $ zipWith (relativeStake totalStake) (enumCoreNodes numCoreNodes) stakes
   NumCoreNodes x = numCoreNodes
->>>>>>> b9b87036
 
 instance Arbitrary TestSetup where
   arbitrary = do
