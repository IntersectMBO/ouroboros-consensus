{-# LANGUAGE DataKinds #-}
{-# LANGUAGE DeriveAnyClass #-}
{-# LANGUAGE DeriveGeneric #-}
{-# LANGUAGE EmptyDataDecls #-}
{-# LANGUAGE FlexibleInstances #-}
{-# LANGUAGE NamedFieldPuns #-}
{-# LANGUAGE OverloadedStrings #-}
{-# LANGUAGE RecordWildCards #-}
{-# LANGUAGE ScopedTypeVariables #-}
{-# LANGUAGE StandaloneDeriving #-}
{-# LANGUAGE TypeFamilies #-}

-- | Transitional Praos.
--
--   Transitional praos allows for the overlaying of Praos with an overlay
--   schedule determining slots to be produced by BFT
module Ouroboros.Consensus.Protocol.TPraos
  ( MaxMajorProtVer (..)
  , PraosChainSelectView (..)
  , TPraos
  , TPraosFields (..)
  , TPraosIsLeader (..)
  , TPraosParams (..)
  , TPraosState (..)
  , TPraosToSign (..)
  , TPraosValidateView
  , forgeTPraosFields
  , mkShelleyGlobals
  , mkTPraosParams

    -- * Crypto
  , SL.PraosCrypto
  , StandardCrypto

    -- * CannotForge
  , TPraosCannotForge (..)
  , tpraosCheckCanForge

    -- * Type instances
  , ConsensusConfig (..)
  , Ticked (..)
  ) where

import Cardano.Binary (FromCBOR (..), ToCBOR (..), enforceSize)
import qualified Cardano.Crypto.Hash as Hash
import qualified Cardano.Crypto.KES as KES
import qualified Cardano.Crypto.VRF as VRF
import qualified Cardano.Ledger.BaseTypes as SL (ActiveSlotCoeff, Seed)
import Cardano.Ledger.BaseTypes.NonZero (nonZeroOr, unNonZero)
import Cardano.Ledger.Hashes (HASH)
import qualified Cardano.Ledger.Keys as SL
import qualified Cardano.Ledger.Shelley.API as SL
import Cardano.Protocol.Crypto (KES, StandardCrypto, VRF)
import qualified Cardano.Protocol.TPraos.API as SL
import qualified Cardano.Protocol.TPraos.BHeader as SL
import qualified Cardano.Protocol.TPraos.OCert as Absolute (KESPeriod (..))
import qualified Cardano.Protocol.TPraos.OCert as SL
import qualified Cardano.Protocol.TPraos.Rules.Overlay as SL
import qualified Cardano.Protocol.TPraos.Rules.Prtcl as SL
import qualified Cardano.Protocol.TPraos.Rules.Tickn as SL
import Cardano.Slotting.EpochInfo
import Cardano.Slotting.Time (SystemStart (..))
import qualified Codec.CBOR.Encoding as CBOR
import Codec.Serialise (Serialise (..))
import Control.Monad.Except
  ( Except
  , runExcept
  , throwError
  , withExceptT
  )
import Data.Coerce (coerce)
import qualified Data.Map.Strict as Map
import qualified Data.Text as T (pack)
import Data.Word (Word64)
import GHC.Generics (Generic)
import NoThunks.Class (NoThunks (..))
import Numeric.Natural (Natural)
import Ouroboros.Consensus.Block
import qualified Ouroboros.Consensus.HardFork.History as History
import Ouroboros.Consensus.Protocol.Abstract
import Ouroboros.Consensus.Protocol.Ledger.HotKey (HotKey)
import qualified Ouroboros.Consensus.Protocol.Ledger.HotKey as HotKey
import Ouroboros.Consensus.Protocol.Ledger.Util
import Ouroboros.Consensus.Protocol.Praos.Common
import Ouroboros.Consensus.Ticked
import Ouroboros.Consensus.Util.CBOR
import Ouroboros.Consensus.Util.Condense
import Ouroboros.Consensus.Util.Versioned

{-------------------------------------------------------------------------------
  Fields required by TPraos in the header
-------------------------------------------------------------------------------}

data TPraosFields c toSign = TPraosFields
  { tpraosSignature :: KES.SignedKES (KES c) toSign
  , tpraosToSign :: toSign
  }
  deriving Generic

deriving instance
  (NoThunks toSign, SL.PraosCrypto c) =>
  NoThunks (TPraosFields c toSign)
deriving instance
  (Show toSign, SL.PraosCrypto c) =>
  Show (TPraosFields c toSign)

-- | Fields arising from transitional praos execution which must be included in
-- the block signature.
data TPraosToSign c = TPraosToSign
  { tpraosToSignIssuerVK :: SL.VKey 'SL.BlockIssuer
  -- ^ Verification key for the issuer of this block.
  --
  -- Note that unlike in Classic/BFT where we have a key for the genesis
  -- delegate on whose behalf we are issuing this block, this key
  -- corresponds to the stake pool/core node actually forging the block.
  , tpraosToSignVrfVK :: VRF.VerKeyVRF (VRF c)
  , tpraosToSignEta :: VRF.CertifiedVRF (VRF c) SL.Nonce
  -- ^ Verifiable result containing the updated nonce value.
  , tpraosToSignLeader :: VRF.CertifiedVRF (VRF c) Natural
  -- ^ Verifiable proof of the leader value, used to determine whether the
  -- node has the right to issue a block in this slot.
  --
  -- We include a value here even for blocks forged under the BFT
  -- schedule. It is not required that such a value be verifiable (though
  -- by default it will be verifiably correct, but unused.)
  , tpraosToSignOCert :: SL.OCert c
  -- ^ Lightweight delegation certificate mapping the cold (DSIGN) key to
  -- the online KES key.
  }
  deriving Generic

instance SL.PraosCrypto c => NoThunks (TPraosToSign c)
deriving instance SL.PraosCrypto c => Show (TPraosToSign c)

forgeTPraosFields ::
  ( SL.PraosCrypto c
  , KES.Signable (KES c) toSign
  , Monad m
  ) =>
  HotKey c m ->
  CanBeLeader (TPraos c) ->
  IsLeader (TPraos c) ->
  (TPraosToSign c -> toSign) ->
  m (TPraosFields c toSign)
forgeTPraosFields hotKey PraosCanBeLeader{..} TPraosIsLeader{..} mkToSign = do
<<<<<<< HEAD
    ocert <- HotKey.getOCert hotKey
    let signedFields =
          TPraosToSign {
              tpraosToSignIssuerVK = praosCanBeLeaderColdVerKey
            , tpraosToSignVrfVK    = VRF.deriveVerKeyVRF praosCanBeLeaderSignKeyVRF
            , tpraosToSignEta      = tpraosIsLeaderEta
            , tpraosToSignLeader   = tpraosIsLeaderProof
            , tpraosToSignOCert    = ocert
            }
        toSign = mkToSign signedFields
    signature <- HotKey.sign hotKey toSign
    return TPraosFields {
        tpraosSignature = signature
      , tpraosToSign    = toSign
      }
=======
  signature <- HotKey.sign hotKey toSign
  return
    TPraosFields
      { tpraosSignature = signature
      , tpraosToSign = toSign
      }
 where
  toSign = mkToSign signedFields

  signedFields =
    TPraosToSign
      { tpraosToSignIssuerVK = praosCanBeLeaderColdVerKey
      , tpraosToSignVrfVK = VRF.deriveVerKeyVRF praosCanBeLeaderSignKeyVRF
      , tpraosToSignEta = tpraosIsLeaderEta
      , tpraosToSignLeader = tpraosIsLeaderProof
      , tpraosToSignOCert = praosCanBeLeaderOpCert
      }
>>>>>>> b9b87036

-- | Because we are using the executable spec, rather than implementing the
-- protocol directly here, we have a fixed header type rather than an
-- abstraction. So our validate view is fixed to this.
type TPraosValidateView c = SL.BHeader c

{-------------------------------------------------------------------------------
  Protocol proper
-------------------------------------------------------------------------------}

data TPraos c

-- | TPraos parameters that are node independent
data TPraosParams = TPraosParams
  { tpraosSlotsPerKESPeriod :: !Word64
  -- ^ See 'Globals.slotsPerKESPeriod'.
  , tpraosLeaderF :: !SL.ActiveSlotCoeff
  -- ^ Active slots coefficient. This parameter represents the proportion
  -- of slots in which blocks should be issued. This can be interpreted as
  -- the probability that a party holding all the stake will be elected as
  -- leader for a given slot.
  , tpraosSecurityParam :: !SecurityParam
  -- ^ See 'Globals.securityParameter'.
  , tpraosMaxKESEvo :: !Word64
  -- ^ Maximum number of KES iterations, see 'Globals.maxKESEvo'.
  , tpraosQuorum :: !Word64
  -- ^ Quorum for update system votes and MIR certificates, see
  -- 'Globals.quorum'.
  , tpraosMaxMajorPV :: !MaxMajorProtVer
  -- ^ All blocks invalid after this protocol version, see
  -- 'Globals.maxMajorPV'.
  , tpraosMaxLovelaceSupply :: !Word64
  -- ^ Maximum number of lovelace in the system, see
  -- 'Globals.maxLovelaceSupply'.
  , tpraosNetworkId :: !SL.Network
  -- ^ Testnet or mainnet?
  , tpraosInitialNonce :: !SL.Nonce
  -- ^ Initial nonce used for the TPraos protocol state. Typically this is
  -- derived from the hash of the Shelley genesis config JSON file, but
  -- different values may be used for testing purposes.
  --
  -- NOTE: this is only used when translating the Byron 'ChainDepState' to
  -- the Shelley 'ChainDepState', at which point we'll need access to the
  -- initial nonce at runtime. TODO #2326.
  , tpraosSystemStart :: !SystemStart
  -- ^ The system start, as projected from the chain's genesis block.
  }
  deriving (Generic, NoThunks)

mkTPraosParams ::
  MaxMajorProtVer ->
  -- | Initial nonce
  SL.Nonce ->
  SL.ShelleyGenesis ->
  TPraosParams
mkTPraosParams maxMajorPV initialNonce genesis =
  TPraosParams
    { tpraosSlotsPerKESPeriod = SL.sgSlotsPerKESPeriod genesis
    , tpraosLeaderF = SL.sgActiveSlotCoeff genesis
    , tpraosMaxKESEvo = SL.sgMaxKESEvolutions genesis
    , tpraosQuorum = SL.sgUpdateQuorum genesis
    , tpraosMaxLovelaceSupply = SL.sgMaxLovelaceSupply genesis
    , tpraosNetworkId = SL.sgNetworkId genesis
    , tpraosSecurityParam = securityParam
    , tpraosMaxMajorPV = maxMajorPV
    , tpraosInitialNonce = initialNonce
    , tpraosSystemStart = systemStart
    }
 where
  securityParam = SecurityParam $ SL.sgSecurityParam genesis
  systemStart = SystemStart $ SL.sgSystemStart genesis

-- | Assembled proof that the issuer has the right to issue a block in the
-- selected slot.
data TPraosIsLeader c = TPraosIsLeader
  { tpraosIsLeaderEta :: VRF.CertifiedVRF (VRF c) SL.Nonce
  , tpraosIsLeaderProof :: VRF.CertifiedVRF (VRF c) Natural
  , tpraosIsLeaderGenVRFHash :: Maybe (Hash.Hash HASH (VRF.VerKeyVRF (VRF c)))
  -- ^ When in the overlay schedule (otherwise 'Nothing'), return the hash
  -- of the VRF verification key in the overlay schedule
  }
  deriving Generic

instance SL.PraosCrypto c => NoThunks (TPraosIsLeader c)

-- | Static configuration
data instance ConsensusConfig (TPraos c) = TPraosConfig
  { tpraosParams :: !TPraosParams
  , tpraosEpochInfo :: !(EpochInfo (Except History.PastHorizonException))
  -- it's useful for this record to be EpochInfo and one other thing,
  -- because the one other thing can then be used as the
  -- PartialConsensConfig in the HFC instance.
  }
  deriving Generic

instance SL.PraosCrypto c => NoThunks (ConsensusConfig (TPraos c))

instance HasMaxMajorProtVer (TPraos c) where
  protoMaxMajorPV = tpraosMaxMajorPV . tpraosParams

-- | Transitional Praos consensus state.
--
-- In addition to the 'ChainDepState' provided by the ledger, we track the slot
-- number of the last applied header.
data TPraosState = TPraosState
  { tpraosStateLastSlot :: !(WithOrigin SlotNo)
  , tpraosStateChainDepState :: !SL.ChainDepState
  }
  deriving (Generic, Show, Eq)

instance NoThunks TPraosState

-- | Version 0 supported rollback, removed in #2575.
serialisationFormatVersion1 :: VersionNumber
serialisationFormatVersion1 = 1

instance ToCBOR TPraosState where
  toCBOR = encode

instance FromCBOR TPraosState where
  fromCBOR = decode

instance Serialise TPraosState where
  encode (TPraosState slot chainDepState) =
    encodeVersion serialisationFormatVersion1 $
      mconcat
        [ CBOR.encodeListLen 2
        , encodeWithOrigin toCBOR slot
        , toCBOR chainDepState
        ]

  decode =
    decodeVersion
      [(serialisationFormatVersion1, Decode decodeTPraosState1)]
   where
    decodeTPraosState1 = do
      enforceSize "TPraosState" 2
      TPraosState <$> decodeWithOrigin fromCBOR <*> fromCBOR

data instance Ticked TPraosState = TickedChainDepState
  { tickedTPraosStateChainDepState :: SL.ChainDepState
  , tickedTPraosStateLedgerView :: SL.LedgerView
  }

instance SL.PraosCrypto c => ConsensusProtocol (TPraos c) where
  type ChainDepState (TPraos c) = TPraosState
  type IsLeader (TPraos c) = TPraosIsLeader c
  type CanBeLeader (TPraos c) = PraosCanBeLeader c
  type SelectView (TPraos c) = PraosChainSelectView c
  type LedgerView (TPraos c) = SL.LedgerView
  type ValidationErr (TPraos c) = SL.ChainTransitionError c
  type ValidateView (TPraos c) = TPraosValidateView c

  protocolSecurityParam = tpraosSecurityParam . tpraosParams

  checkIsLeader cfg PraosCanBeLeader{..} slot cs = do
    -- First, check whether we're in the overlay schedule
    case SL.lookupInOverlaySchedule firstSlot gkeys d asc slot of
      -- Slot isn't in the overlay schedule, so we're in Praos
      Nothing
        | meetsLeaderThreshold cfg lv (SL.coerceKeyRole vkhCold) y ->
            Just
              TPraosIsLeader
                { tpraosIsLeaderEta = coerce rho
                , tpraosIsLeaderProof = coerce y
                , tpraosIsLeaderGenVRFHash = Nothing
                }
        | otherwise ->
            Nothing
      -- This is a non-active slot; nobody may produce a block
      Just SL.NonActiveSlot -> Nothing
      -- The given genesis key has authority to produce a block in this
      -- slot. Check whether we're its delegate.
      Just (SL.ActiveSlot gkhash) -> case Map.lookup gkhash dlgMap of
        Nothing ->
          error "unknown genesis key in overlay schedule"
        Just (SL.GenDelegPair dlgHash genDlgVRFHash)
          | SL.coerceKeyRole dlgHash == vkhCold ->
              Just
                TPraosIsLeader
                  { tpraosIsLeaderEta = coerce rho
                  , -- Note that this leader value is not checked for slots in
                    -- the overlay schedule, so we could set it to whatever we
                    -- want. We evaluate it as normal for simplicity's sake.
                    tpraosIsLeaderProof = coerce y
                  , tpraosIsLeaderGenVRFHash = Just $ SL.fromVRFVerKeyHash genDlgVRFHash
                  }
          | otherwise ->
              Nothing
   where
    chainState = tickedTPraosStateChainDepState cs
    lv = tickedTPraosStateLedgerView cs
    d = SL.lvD lv
    asc = tpraosLeaderF $ tpraosParams cfg
    firstSlot =
      firstSlotOfEpochOfSlot
        (History.toPureEpochInfo $ tpraosEpochInfo cfg)
        slot
    gkeys = Map.keysSet dlgMap
    eta0 = SL.ticknStateEpochNonce $ SL.csTickn chainState
    vkhCold = SL.hashKey praosCanBeLeaderColdVerKey
    rho' = SL.mkSeed SL.seedEta slot eta0
    y' = SL.mkSeed SL.seedL slot eta0

    rho = VRF.evalCertified () rho' praosCanBeLeaderSignKeyVRF
    y = VRF.evalCertified () y' praosCanBeLeaderSignKeyVRF

    SL.GenDelegs dlgMap = SL.lvGenDelegs lv

  tickChainDepState
    cfg@TPraosConfig{..}
    lv
    slot
    (TPraosState lastSlot st) =
      TickedChainDepState
        { tickedTPraosStateChainDepState = st'
        , tickedTPraosStateLedgerView = lv
        }
     where
      st' =
        SL.tickChainDepState
          (mkShelleyGlobals cfg)
          lv
          ( isNewEpoch
              (History.toPureEpochInfo tpraosEpochInfo)
              lastSlot
              slot
          )
          st

  updateChainDepState cfg b slot cs =
    TPraosState (NotOrigin slot)
      <$> SL.updateChainDepState
        (mkShelleyGlobals cfg)
        (tickedTPraosStateLedgerView cs)
        b
        (tickedTPraosStateChainDepState cs)

  reupdateChainDepState cfg b slot cs =
    TPraosState (NotOrigin slot) $
      SL.reupdateChainDepState
        (mkShelleyGlobals cfg)
        (tickedTPraosStateLedgerView cs)
        b
        (tickedTPraosStateChainDepState cs)

mkShelleyGlobals :: ConsensusConfig (TPraos c) -> SL.Globals
mkShelleyGlobals TPraosConfig{..} =
  SL.Globals
    { epochInfo =
        hoistEpochInfo
          (runExcept . withExceptT (T.pack . show))
          tpraosEpochInfo
    , slotsPerKESPeriod = tpraosSlotsPerKESPeriod
    , stabilityWindow = SL.computeStabilityWindow k tpraosLeaderF
    , randomnessStabilisationWindow = SL.computeRandomnessStabilisationWindow k tpraosLeaderF
    , securityParameter = nonZeroOr k $ error "The security parameter cannot be zero."
    , maxKESEvo = tpraosMaxKESEvo
    , quorum = tpraosQuorum
    , maxLovelaceSupply = tpraosMaxLovelaceSupply
    , activeSlotCoeff = tpraosLeaderF
    , networkId = tpraosNetworkId
    , systemStart = tpraosSystemStart
    }
 where
  k = unNonZero $ maxRollbacks tpraosSecurityParam
  TPraosParams{..} = tpraosParams

-- | Check whether this node meets the leader threshold to issue a block.
meetsLeaderThreshold ::
  forall c.
  SL.PraosCrypto c =>
  ConsensusConfig (TPraos c) ->
  LedgerView (TPraos c) ->
  SL.KeyHash 'SL.StakePool ->
  VRF.CertifiedVRF (VRF c) SL.Seed ->
  Bool
meetsLeaderThreshold
  TPraosConfig{tpraosParams}
  SL.LedgerView{lvPoolDistr}
  keyHash
  certNat =
    SL.checkLeaderValue
      (VRF.certifiedOutput certNat)
      r
      (tpraosLeaderF tpraosParams)
   where
    SL.PoolDistr poolDistr _totalActiveStake = lvPoolDistr
    r =
      maybe 0 SL.individualPoolStake $
        Map.lookup keyHash poolDistr

{-------------------------------------------------------------------------------
  CannotForge
-------------------------------------------------------------------------------}

-- | Expresses that, whilst we believe ourselves to be a leader for this slot,
-- we are nonetheless unable to forge a block.
data TPraosCannotForge c
  = -- | The KES key in our operational certificate can't be used because the
    -- current (wall clock) period is before the start period of the key.
    -- current KES period.
    --
    -- Note: the opposite case, i.e., the wall clock period being after the
    -- end period of the key, is caught when trying to update the key in
    -- 'updateForgeState'.
    TPraosCannotForgeKeyNotUsableYet
      -- | Current KES period according to the wallclock slot, i.e., the KES
      -- period in which we want to use the key.
      !Absolute.KESPeriod
      -- | Start KES period of the KES key.
      !Absolute.KESPeriod
  | -- | We are a genesis delegate, but our VRF key (second argument) does not
    -- match the registered key for that delegate (first argument).
    TPraosCannotForgeWrongVRF
      !(Hash.Hash HASH (VRF.VerKeyVRF (VRF c)))
      !(Hash.Hash HASH (VRF.VerKeyVRF (VRF c)))
  deriving Generic

deriving instance SL.PraosCrypto c => Show (TPraosCannotForge c)

tpraosCheckCanForge ::
  ConsensusConfig (TPraos c) ->
  -- | Precomputed hash of the VRF verification key
  Hash.Hash HASH (VRF.VerKeyVRF (VRF c)) ->
  SlotNo ->
  IsLeader (TPraos c) ->
  HotKey.KESInfo ->
  Either (TPraosCannotForge c) ()
tpraosCheckCanForge
  TPraosConfig{tpraosParams}
  forgingVRFHash
  curSlot
  TPraosIsLeader{tpraosIsLeaderGenVRFHash}
  kesInfo
    | let startPeriod = HotKey.kesStartPeriod kesInfo
    , startPeriod > wallclockPeriod =
        throwError $ TPraosCannotForgeKeyNotUsableYet wallclockPeriod startPeriod
    | Just genVRFHash <- tpraosIsLeaderGenVRFHash
    , genVRFHash /= forgingVRFHash =
        throwError $ TPraosCannotForgeWrongVRF genVRFHash forgingVRFHash
    | otherwise =
        return ()
   where
    -- The current wallclock KES period
    wallclockPeriod :: Absolute.KESPeriod
    wallclockPeriod =
      Absolute.KESPeriod $
        fromIntegral $
          unSlotNo curSlot `div` tpraosSlotsPerKESPeriod tpraosParams

{-------------------------------------------------------------------------------
  PraosProtocolSupportsNode
-------------------------------------------------------------------------------}

instance SL.PraosCrypto c => PraosProtocolSupportsNode (TPraos c) where
  type PraosProtocolSupportsNodeCrypto (TPraos c) = c

  getPraosNonces _prx cdst =
    PraosNonces
      { candidateNonce
      , epochNonce = ticknStateEpochNonce
      , evolvingNonce
      , labNonce = csLabNonce
      , previousLabNonce = ticknStatePrevHashNonce
      }
   where
    TPraosState{tpraosStateChainDepState} = cdst
    SL.ChainDepState
      { SL.csLabNonce
      , SL.csProtocol
      , SL.csTickn
      } = tpraosStateChainDepState
    SL.PrtclState
      _opcertCounters
      evolvingNonce
      candidateNonce =
        csProtocol
    SL.TicknState
      { ticknStateEpochNonce
      , ticknStatePrevHashNonce
      } = csTickn

  getOpCertCounters _prx cdst = opcertCounters
   where
    TPraosState{tpraosStateChainDepState} = cdst
    SL.ChainDepState
      { SL.csProtocol
      } = tpraosStateChainDepState
    SL.PrtclState
      opcertCounters
      _evolvingNonce
      _candidateNonce =
        csProtocol

{-------------------------------------------------------------------------------
  Condense
-------------------------------------------------------------------------------}

instance (Condense toSign, SL.PraosCrypto c) => Condense (TPraosFields c toSign) where
  condense = condense . tpraosToSign<|MERGE_RESOLUTION|>--- conflicted
+++ resolved
@@ -143,41 +143,22 @@
   (TPraosToSign c -> toSign) ->
   m (TPraosFields c toSign)
 forgeTPraosFields hotKey PraosCanBeLeader{..} TPraosIsLeader{..} mkToSign = do
-<<<<<<< HEAD
-    ocert <- HotKey.getOCert hotKey
-    let signedFields =
-          TPraosToSign {
-              tpraosToSignIssuerVK = praosCanBeLeaderColdVerKey
-            , tpraosToSignVrfVK    = VRF.deriveVerKeyVRF praosCanBeLeaderSignKeyVRF
-            , tpraosToSignEta      = tpraosIsLeaderEta
-            , tpraosToSignLeader   = tpraosIsLeaderProof
-            , tpraosToSignOCert    = ocert
-            }
-        toSign = mkToSign signedFields
-    signature <- HotKey.sign hotKey toSign
-    return TPraosFields {
-        tpraosSignature = signature
-      , tpraosToSign    = toSign
-      }
-=======
+  ocert <- HotKey.getOCert hotKey
+  let signedFields =
+        TPraosToSign
+          { tpraosToSignIssuerVK = praosCanBeLeaderColdVerKey
+          , tpraosToSignVrfVK = VRF.deriveVerKeyVRF praosCanBeLeaderSignKeyVRF
+          , tpraosToSignEta = tpraosIsLeaderEta
+          , tpraosToSignLeader = tpraosIsLeaderProof
+          , tpraosToSignOCert = ocert
+          }
+      toSign = mkToSign signedFields
   signature <- HotKey.sign hotKey toSign
   return
     TPraosFields
       { tpraosSignature = signature
       , tpraosToSign = toSign
       }
- where
-  toSign = mkToSign signedFields
-
-  signedFields =
-    TPraosToSign
-      { tpraosToSignIssuerVK = praosCanBeLeaderColdVerKey
-      , tpraosToSignVrfVK = VRF.deriveVerKeyVRF praosCanBeLeaderSignKeyVRF
-      , tpraosToSignEta = tpraosIsLeaderEta
-      , tpraosToSignLeader = tpraosIsLeaderProof
-      , tpraosToSignOCert = praosCanBeLeaderOpCert
-      }
->>>>>>> b9b87036
 
 -- | Because we are using the executable spec, rather than implementing the
 -- protocol directly here, we have a fixed header type rather than an
