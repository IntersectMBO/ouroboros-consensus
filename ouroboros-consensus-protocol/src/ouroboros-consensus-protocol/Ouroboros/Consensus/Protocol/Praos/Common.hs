{-# LANGUAGE DataKinds #-}
{-# LANGUAGE DeriveAnyClass #-}
{-# LANGUAGE DeriveGeneric #-}
{-# LANGUAGE DerivingVia #-}
{-# LANGUAGE FlexibleContexts #-}
{-# LANGUAGE GADTs #-}
{-# LANGUAGE GeneralizedNewtypeDeriving #-}
{-# LANGUAGE LambdaCase #-}
{-# LANGUAGE ScopedTypeVariables #-}
{-# LANGUAGE TypeApplications #-}
{-# LANGUAGE TypeFamilies #-}
{-# LANGUAGE TypeOperators #-}
{-# LANGUAGE UndecidableInstances #-}

-- | Various things common to iterations of the Praos protocol.
module Ouroboros.Consensus.Protocol.Praos.Common
  ( MaxMajorProtVer (..)
  , HasMaxMajorProtVer (..)
  , PraosCanBeLeader (..)
  , PraosChainSelectView (..)
  , VRFTiebreakerFlavor (..)

    -- * node support
  , PraosCredentialsSource (..)
  , PraosNonces (..)
  , PraosProtocolSupportsNode (..)
  , instantiatePraosCredentials
  ) where

import qualified Cardano.Crypto.KES.Class as KES
import           Cardano.Crypto.VRF
import qualified Cardano.Crypto.VRF as VRF
<<<<<<< HEAD
import qualified Cardano.KESAgent.KES.Crypto as Agent
import           Cardano.Ledger.BaseTypes (Nonce)
import qualified Cardano.Ledger.BaseTypes as SL
import           Cardano.Ledger.Keys (DSIGN, KeyHash, KeyRole (BlockIssuer))
import qualified Cardano.Ledger.Shelley.API as SL
import           Cardano.Protocol.Crypto (Crypto, KES, VRF)
import qualified Cardano.Protocol.TPraos.OCert as OCert
import           Cardano.Slotting.Block (BlockNo)
import           Cardano.Slotting.Slot (SlotNo)
import qualified Control.Tracer as Tracer
import           Data.Function (on)
import           Data.Map.Strict (Map)
import           Data.Ord (Down (Down))
import           Data.Word (Word64)
import           GHC.Generics (Generic)
import           NoThunks.Class
import           Ouroboros.Consensus.Protocol.Abstract
import qualified Ouroboros.Consensus.Protocol.Ledger.HotKey as HotKey
import           Ouroboros.Consensus.Protocol.Praos.AgentClient
import           Ouroboros.Consensus.Util.IOLike
=======
import Cardano.Ledger.BaseTypes (Nonce)
import qualified Cardano.Ledger.BaseTypes as SL
import Cardano.Ledger.Binary (FromCBOR, ToCBOR)
import Cardano.Ledger.Keys (KeyHash, KeyRole (BlockIssuer))
import qualified Cardano.Ledger.Shelley.API as SL
import Cardano.Protocol.Crypto (Crypto, VRF)
import qualified Cardano.Protocol.TPraos.OCert as OCert
import Cardano.Slotting.Block (BlockNo)
import Cardano.Slotting.Slot (SlotNo)
import Data.Function (on)
import Data.Map.Strict (Map)
import Data.Ord (Down (Down))
import Data.Word (Word64)
import GHC.Generics (Generic)
import NoThunks.Class (NoThunks)
import Ouroboros.Consensus.Protocol.Abstract
>>>>>>> b9b87036

-- | The maximum major protocol version.
--
-- This refers to the largest __ledger__ version that this node supports.
--
-- Once the ledger protocol version (as reported by the ledger state)
-- exceeds this version we will consider all blocks invalid. This is
-- called the "obsolete node check" (see the 'ObsoleteNode' error
-- constructor).
--
-- Major ledger protocol versions are used to trigger both intra and
-- inter era hard forks, which can potentially change the set of
-- ledger rules that are applied.
--
-- Minor ledger protocol versions were intended to signal soft forks
-- but they're currently unused, and they're irrelevant for the
-- consensus logic.
--
-- For Cardano mainnet, the Shelley era has major protocol version
-- __2__.  For more details, see [this
-- table](https://github.com/cardano-foundation/CIPs/blob/master/CIP-0059/feature-table.md)
newtype MaxMajorProtVer = MaxMajorProtVer
  { getMaxMajorProtVer :: SL.Version
  }
  deriving (Eq, Show, Generic)
  deriving newtype (NoThunks, ToCBOR, FromCBOR)

class HasMaxMajorProtVer proto where
  protoMaxMajorPV :: ConsensusConfig proto -> MaxMajorProtVer

-- | View of the tip of a header fragment for chain selection.
data PraosChainSelectView c = PraosChainSelectView
  { csvChainLength :: BlockNo
  , csvSlotNo :: SlotNo
  , csvIssuer :: SL.VKey 'SL.BlockIssuer
  , csvIssueNo :: Word64
  , csvTieBreakVRF :: VRF.OutputVRF (VRF c)
  }
  deriving (Show, Eq, Generic, NoThunks)

-- | When to compare the VRF tiebreakers.
data VRFTiebreakerFlavor
  = -- | Always compare the VRF tiebreakers. This is the behavior of all eras
    -- before Conway. Once mainnet has transitioned to Conway, we can remove
    -- this option. (The honest /historical/ Ouroboros chain cannot rely on
    -- tiebreakers to win, so /retroactively/ disabling the tiebreaker won't
    -- matter.)
    UnrestrictedVRFTiebreaker
  | -- | Only compare the VRF tiebreakers when the slot numbers differ by at
    -- most the given number of slots.
    --
    -- The main motivation is as follows:
    --
    -- When two blocks A and B with the same block number differ in their slot
    -- number by more than Δ (the maximum message delay from Praos), say
    -- @slot(A) + Δ < slot(B)@, the issuer of B should have been able to mint a
    -- block with a block number higher than A (eg by minting on top of A) under
    -- normal circumstances. The reason for this not being the case might have
    -- been due to A being sent very late, or due to the issuer of B ignoring A
    -- (intentionally, or due to poor configuration/resource provision). In any
    -- case, we do not want to allow the block that was diffused later to still
    -- win by having a better VRF tiebreaker. This makes it less likely for
    -- properly configured pools to lose blocks because of poorly configured
    -- pools.
    RestrictedVRFTiebreaker SlotNo
  deriving stock (Show, Eq, Generic)
  deriving anyclass NoThunks

-- Used to implement the 'Ord' and 'ChainOrder' instances for Praos.
comparePraos ::
  VRFTiebreakerFlavor ->
  PraosChainSelectView c ->
  PraosChainSelectView c ->
  Ordering
comparePraos tiebreakerFlavor =
  (compare `on` csvChainLength)
    <> when' issueNoArmed (compare `on` csvIssueNo)
    <> when' vrfArmed (compare `on` Down . csvTieBreakVRF)
 where
  -- When the predicate @p@ returns 'True', use the given comparison function,
  -- otherwise, no preference.
  when' ::
    (a -> a -> Bool) ->
    (a -> a -> Ordering) ->
    (a -> a -> Ordering)
  when' p comp a1 a2 =
    if p a1 a2 then comp a1 a2 else EQ

  -- Only compare the issue numbers when the issuers and slots are identical.
  -- Note that this case implies the VRFs also coincide.
  issueNoArmed v1 v2 =
    csvSlotNo v1 == csvSlotNo v2
      && csvIssuer v1 == csvIssuer v2

  -- Whether to do a VRF comparison.
  vrfArmed v1 v2 = case tiebreakerFlavor of
    UnrestrictedVRFTiebreaker -> True
    RestrictedVRFTiebreaker maxDist ->
      slotDist (csvSlotNo v1) (csvSlotNo v2) <= maxDist

  slotDist :: SlotNo -> SlotNo -> SlotNo
  slotDist s t
    -- slot numbers are unsigned, so have to take care with subtraction
    | s >= t = s - t
    | otherwise = t - s

-- | We order between chains as follows:
--
-- 1. By chain length, with longer chains always preferred.
--
-- 2. If the tip of each chain was issued by the same agent and they have the
--    same slot number, prefer the chain whose tip has the highest ocert issue
--    number.
--
-- 3. By a VRF value from the chain tip, with lower values preferred. See
--    @pTieBreakVRFValue@ for which one is used.
--
-- IMPORTANT: This is not a complete picture of the Praos chain order, do also
-- consult the documentation of 'ChainOrder'.
instance Crypto c => Ord (PraosChainSelectView c) where
  compare = comparePraos UnrestrictedVRFTiebreaker

-- | IMPORTANT: This is not a 'SimpleChainOrder'; rather, there are
-- 'PraosChainSelectView's @a, b@ such that @a < b@, but @'not' $
-- 'preferCandidate' cfg a b@, namely for @cfg = 'RestrictedVRFTiebreaker'@.
--
-- === Rules
--
-- Concretely, we have @'preferCandidate' cfg ours cand@ based on the following
-- lexicographical criteria:
--
-- 1. Chain length, with longer chains always preferred.
--
-- 2. If the tip of each chain was issued by the same agent and had the same
--    slot number, then we prefer the candidate if it has a higher ocert issue
--    number.
--
--     Note that this condition is equivalent to the VRFs being identical, as
--     the VRF is a deterministic function of the issuer VRF key, the slot and
--     the epoch nonce, and VRFs are collision-resistant.
--
-- 3. Depending on the 'VRFTiebreakerFlavor':
--
--     * If 'UnrestrictedVRFTiebreaker': Compare via a VRF value from the chain
--       tip, with lower values preferred. See @pTieBreakVRFValue@ for which one
--       is used.
--
--     * If @'RestrictedVRFTiebreaker' maxDist@: Only do the VRF comparison (as
--       in the previous step) if the slot numbers differ by at most @maxDist@.
--
-- === Non-transitivity of 'RestrictedVRFTiebreaker'
--
-- When using @cfg = 'RestrictedVRFTiebreaker' maxDist@, the chain order is not
-- transitive. As an example, suppose @maxDist = 5@ and consider three
-- 'PraosChainSelectView's with the same chain length and pairwise different
-- issuers and, as well as
--
-- +------+---+---+---+
-- |      | a | b | c |
-- +======+===+===+===+
-- | Slot | 0 | 3 | 6 |
-- +------+---+---+---+
-- | VRF  | 3 | 2 | 1 |
-- +------+---+---+---+
--
-- Then we have @'preferCandidate' cfg a b@ and @'preferCandidate' b c@, but
-- __not__ @'preferCandidate' a c@ (despite @a < c@).
--
-- === Rationale for the rules
--
-- 1. The abstract Consensus layer requires that we first compare based on chain
--    length (see __Chain extension precedence__ in 'ChainOrder').
--
-- 2. Consider the scenario where the hot key of a block issuer was compromised,
--    and the attacker is now minting blocks using that identity. The actual
--    block issuer can use their cold key to issue a new hot key with a higher
--    opcert issue number and set up a new pool. Due to this tiebreaker rule,
--    the blocks minted by that pool will take precedence (allowing the actual
--    block issuer to decide on eg the block contents and the predecessor) over
--    blocks with the same block and slot number minted by the attacker, and
--    they will end up on the honest chain quickly, which means that the
--    adversary can't extend any chain containing such a block as it would
--    violate the monotonicity requirement on opcert issue numbers.
--
--     See "3.7 Block Validity and Operational Key Certificates" in "Design
--     Specification for Delegation and Incentives in Cardano" by Kant et al for
--     more context.
--
-- 3. The main motivation to do VRF comparisons is to avoid the "Frankfurt
--    problem":
--
--     With only the first two rules for the chain order, almost all blocks with
--     equal block number are equally preferrable. Consider two block issuers
--     minting blocks in very nearby slots. As we never change our selection
--     from one chain to an equally preferrable one, the first block to arrive
--     at another pool is the one to be adopted, and will be extended the next
--     time the pool is elected if no blocks with a higher block number arrive
--     in the meantime. We observed that this effectively incentivizes block
--     producers to concentrate geographically (historically, in Frankfurt) in
--     order to minimize their diffusion times. This works against the goal of
--     geographic decentralisation.
--
--     Also, with the VRF tiebreaker, a block with a somewhat lower propagation
--     speed has a random chance to be selected instead of the one that arrived
--     first by pools before the next block is forged.
--
--     See 'VRFTiebreakerFlavor' for more context on the exact conditions under
--     which the VRF comparison takes place.
instance Crypto c => ChainOrder (PraosChainSelectView c) where
  type ChainOrderConfig (PraosChainSelectView c) = VRFTiebreakerFlavor

  preferCandidate cfg ours cand = comparePraos cfg ours cand == LT

data PraosCanBeLeader c = PraosCanBeLeader
<<<<<<< HEAD
  { -- | Stake pool cold key or genesis stakeholder delegate cold key.
    praosCanBeLeaderColdVerKey        :: !(SL.VKey 'SL.BlockIssuer),
    praosCanBeLeaderSignKeyVRF        :: !(SignKeyVRF (VRF c)),
    -- | How to obtain KES credentials (ocert + sign key)
    praosCanBeLeaderCredentialsSource :: !(PraosCredentialsSource c)
=======
  { praosCanBeLeaderOpCert :: !(OCert.OCert c)
  -- ^ Certificate delegating rights from the stake pool cold key (or
  -- genesis stakeholder delegate cold key) to the online KES key.
  , praosCanBeLeaderColdVerKey :: !(SL.VKey 'SL.BlockIssuer)
  -- ^ Stake pool cold key or genesis stakeholder delegate cold key.
  , praosCanBeLeaderSignKeyVRF :: !(VRF.SignKeyVRF (VRF c))
>>>>>>> b9b87036
  }
  deriving Generic

instance (NoThunks (SignKeyVRF (VRF c)), NoThunks (KES.UnsoundPureSignKeyKES (KES c)), Crypto c) => NoThunks (PraosCanBeLeader c)

-- | Defines a method for obtaining Praos credentials (opcert + KES signing
-- key).
data PraosCredentialsSource c where
   -- | Pass an opcert and sign key directly. This uses
    -- 'KES.UnsoundPureSignKeyKES', which does not provide mlocking guarantees,
    -- violating the rule that KES secrets must never be stored on disk, but
    -- allows the sign key to be loaded from a local file. This method is
    -- provided for backwards compatibility.
    PraosCredentialsUnsound :: OCert.OCert c -> KES.UnsoundPureSignKeyKES (KES c) -> PraosCredentialsSource c
    -- | Connect to a KES agent listening on a service socket at the given path.
    PraosCredentialsAgent :: Agent.DSIGN (ACrypto c) ~ DSIGN => FilePath -> PraosCredentialsSource c

instance (NoThunks (KES.UnsoundPureSignKeyKES (KES c)), Crypto c) => NoThunks (PraosCredentialsSource c) where
  wNoThunks ctxt = \case
    PraosCredentialsUnsound oca k -> allNoThunks [
        noThunks ctxt oca
      , noThunks ctxt k
      ]
    PraosCredentialsAgent fp -> noThunks ctxt fp

  showTypeOf _ = "PraosCredentialsSource"

instantiatePraosCredentials :: forall m c.
                               ( KESAgentContext c m
                               )
                            => Word64
                            -> Tracer.Tracer m KESAgentClientTrace
                            -> PraosCredentialsSource c
                            -> m (HotKey.HotKey c m)
instantiatePraosCredentials maxKESEvolutions _ (PraosCredentialsUnsound ocert skUnsound) = do
  sk <- KES.unsoundPureSignKeyKESToSoundSignKeyKES skUnsound
  let startPeriod :: OCert.KESPeriod
      startPeriod = OCert.ocertKESPeriod ocert

  HotKey.mkHotKey
              ocert
              sk
              startPeriod
              maxKESEvolutions

instantiatePraosCredentials maxKESEvolutions tr (PraosCredentialsAgent path) = do
  HotKey.mkDynamicHotKey
      maxKESEvolutions
      (Just $ \handleKey handleDrop -> do
        runKESAgentClient tr path handleKey handleDrop
      )
      (pure ())

-- | See 'PraosProtocolSupportsNode'
data PraosNonces = PraosNonces
  { candidateNonce :: !Nonce
  , epochNonce :: !Nonce
  , evolvingNonce :: !Nonce
  , labNonce :: !Nonce
  -- ^ Nonce constructed from the hash of the Last Applied Block
  , previousLabNonce :: !Nonce
  -- ^ Nonce corresponding to the LAB nonce of the last block of the previous
  -- epoch
  }

-- | The node has Praos-aware code that inspects nonces in order to support
-- some Cardano API queries that are crucial to the user exprience
--
-- The interface being used for that has grown and needs review, but we're
-- adding to it here under time pressure. See
-- <https://github.com/IntersectMBO/cardano-node/issues/3864>
class ConsensusProtocol p => PraosProtocolSupportsNode p where
  type PraosProtocolSupportsNodeCrypto p

  getPraosNonces :: proxy p -> ChainDepState p -> PraosNonces

  getOpCertCounters :: proxy p -> ChainDepState p -> Map (KeyHash 'BlockIssuer) Word64<|MERGE_RESOLUTION|>--- conflicted
+++ resolved
@@ -28,47 +28,28 @@
   ) where
 
 import qualified Cardano.Crypto.KES.Class as KES
-import           Cardano.Crypto.VRF
+import Cardano.Crypto.VRF
 import qualified Cardano.Crypto.VRF as VRF
-<<<<<<< HEAD
 import qualified Cardano.KESAgent.KES.Crypto as Agent
-import           Cardano.Ledger.BaseTypes (Nonce)
-import qualified Cardano.Ledger.BaseTypes as SL
-import           Cardano.Ledger.Keys (DSIGN, KeyHash, KeyRole (BlockIssuer))
-import qualified Cardano.Ledger.Shelley.API as SL
-import           Cardano.Protocol.Crypto (Crypto, KES, VRF)
-import qualified Cardano.Protocol.TPraos.OCert as OCert
-import           Cardano.Slotting.Block (BlockNo)
-import           Cardano.Slotting.Slot (SlotNo)
-import qualified Control.Tracer as Tracer
-import           Data.Function (on)
-import           Data.Map.Strict (Map)
-import           Data.Ord (Down (Down))
-import           Data.Word (Word64)
-import           GHC.Generics (Generic)
-import           NoThunks.Class
-import           Ouroboros.Consensus.Protocol.Abstract
-import qualified Ouroboros.Consensus.Protocol.Ledger.HotKey as HotKey
-import           Ouroboros.Consensus.Protocol.Praos.AgentClient
-import           Ouroboros.Consensus.Util.IOLike
-=======
 import Cardano.Ledger.BaseTypes (Nonce)
 import qualified Cardano.Ledger.BaseTypes as SL
 import Cardano.Ledger.Binary (FromCBOR, ToCBOR)
-import Cardano.Ledger.Keys (KeyHash, KeyRole (BlockIssuer))
+import Cardano.Ledger.Keys (DSIGN, KeyHash, KeyRole (BlockIssuer))
 import qualified Cardano.Ledger.Shelley.API as SL
-import Cardano.Protocol.Crypto (Crypto, VRF)
+import Cardano.Protocol.Crypto (Crypto, KES, VRF)
 import qualified Cardano.Protocol.TPraos.OCert as OCert
 import Cardano.Slotting.Block (BlockNo)
 import Cardano.Slotting.Slot (SlotNo)
+import qualified Control.Tracer as Tracer
 import Data.Function (on)
 import Data.Map.Strict (Map)
 import Data.Ord (Down (Down))
 import Data.Word (Word64)
 import GHC.Generics (Generic)
-import NoThunks.Class (NoThunks)
+import NoThunks.Class
 import Ouroboros.Consensus.Protocol.Abstract
->>>>>>> b9b87036
+import qualified Ouroboros.Consensus.Protocol.Ledger.HotKey as HotKey
+import Ouroboros.Consensus.Protocol.Praos.AgentClient
 
 -- | The maximum major protocol version.
 --
@@ -283,72 +264,66 @@
   preferCandidate cfg ours cand = comparePraos cfg ours cand == LT
 
 data PraosCanBeLeader c = PraosCanBeLeader
-<<<<<<< HEAD
-  { -- | Stake pool cold key or genesis stakeholder delegate cold key.
-    praosCanBeLeaderColdVerKey        :: !(SL.VKey 'SL.BlockIssuer),
-    praosCanBeLeaderSignKeyVRF        :: !(SignKeyVRF (VRF c)),
-    -- | How to obtain KES credentials (ocert + sign key)
-    praosCanBeLeaderCredentialsSource :: !(PraosCredentialsSource c)
-=======
-  { praosCanBeLeaderOpCert :: !(OCert.OCert c)
-  -- ^ Certificate delegating rights from the stake pool cold key (or
-  -- genesis stakeholder delegate cold key) to the online KES key.
-  , praosCanBeLeaderColdVerKey :: !(SL.VKey 'SL.BlockIssuer)
+  { praosCanBeLeaderColdVerKey :: !(SL.VKey 'SL.BlockIssuer)
   -- ^ Stake pool cold key or genesis stakeholder delegate cold key.
-  , praosCanBeLeaderSignKeyVRF :: !(VRF.SignKeyVRF (VRF c))
->>>>>>> b9b87036
+  , praosCanBeLeaderSignKeyVRF :: !(SignKeyVRF (VRF c))
+  , praosCanBeLeaderCredentialsSource :: !(PraosCredentialsSource c)
+  -- ^ How to obtain KES credentials (ocert + sign key)
   }
   deriving Generic
 
-instance (NoThunks (SignKeyVRF (VRF c)), NoThunks (KES.UnsoundPureSignKeyKES (KES c)), Crypto c) => NoThunks (PraosCanBeLeader c)
+instance
+  (NoThunks (SignKeyVRF (VRF c)), NoThunks (KES.UnsoundPureSignKeyKES (KES c)), Crypto c) =>
+  NoThunks (PraosCanBeLeader c)
 
 -- | Defines a method for obtaining Praos credentials (opcert + KES signing
 -- key).
 data PraosCredentialsSource c where
-   -- | Pass an opcert and sign key directly. This uses
-    -- 'KES.UnsoundPureSignKeyKES', which does not provide mlocking guarantees,
-    -- violating the rule that KES secrets must never be stored on disk, but
-    -- allows the sign key to be loaded from a local file. This method is
-    -- provided for backwards compatibility.
-    PraosCredentialsUnsound :: OCert.OCert c -> KES.UnsoundPureSignKeyKES (KES c) -> PraosCredentialsSource c
-    -- | Connect to a KES agent listening on a service socket at the given path.
-    PraosCredentialsAgent :: Agent.DSIGN (ACrypto c) ~ DSIGN => FilePath -> PraosCredentialsSource c
+  -- | Pass an opcert and sign key directly. This uses
+  -- 'KES.UnsoundPureSignKeyKES', which does not provide mlocking guarantees,
+  -- violating the rule that KES secrets must never be stored on disk, but
+  -- allows the sign key to be loaded from a local file. This method is
+  -- provided for backwards compatibility.
+  PraosCredentialsUnsound ::
+    OCert.OCert c -> KES.UnsoundPureSignKeyKES (KES c) -> PraosCredentialsSource c
+  -- | Connect to a KES agent listening on a service socket at the given path.
+  PraosCredentialsAgent :: Agent.DSIGN (ACrypto c) ~ DSIGN => FilePath -> PraosCredentialsSource c
 
 instance (NoThunks (KES.UnsoundPureSignKeyKES (KES c)), Crypto c) => NoThunks (PraosCredentialsSource c) where
   wNoThunks ctxt = \case
-    PraosCredentialsUnsound oca k -> allNoThunks [
-        noThunks ctxt oca
-      , noThunks ctxt k
-      ]
+    PraosCredentialsUnsound oca k ->
+      allNoThunks
+        [ noThunks ctxt oca
+        , noThunks ctxt k
+        ]
     PraosCredentialsAgent fp -> noThunks ctxt fp
 
   showTypeOf _ = "PraosCredentialsSource"
 
-instantiatePraosCredentials :: forall m c.
-                               ( KESAgentContext c m
-                               )
-                            => Word64
-                            -> Tracer.Tracer m KESAgentClientTrace
-                            -> PraosCredentialsSource c
-                            -> m (HotKey.HotKey c m)
+instantiatePraosCredentials ::
+  forall m c.
+  KESAgentContext c m =>
+  Word64 ->
+  Tracer.Tracer m KESAgentClientTrace ->
+  PraosCredentialsSource c ->
+  m (HotKey.HotKey c m)
 instantiatePraosCredentials maxKESEvolutions _ (PraosCredentialsUnsound ocert skUnsound) = do
   sk <- KES.unsoundPureSignKeyKESToSoundSignKeyKES skUnsound
   let startPeriod :: OCert.KESPeriod
       startPeriod = OCert.ocertKESPeriod ocert
 
   HotKey.mkHotKey
-              ocert
-              sk
-              startPeriod
-              maxKESEvolutions
-
+    ocert
+    sk
+    startPeriod
+    maxKESEvolutions
 instantiatePraosCredentials maxKESEvolutions tr (PraosCredentialsAgent path) = do
   HotKey.mkDynamicHotKey
-      maxKESEvolutions
-      (Just $ \handleKey handleDrop -> do
+    maxKESEvolutions
+    ( Just $ \handleKey handleDrop -> do
         runKESAgentClient tr path handleKey handleDrop
-      )
-      (pure ())
+    )
+    (pure ())
 
 -- | See 'PraosProtocolSupportsNode'
 data PraosNonces = PraosNonces
