--- conflicted
+++ resolved
@@ -186,24 +186,18 @@
 forgePraosFields
   hotKey
   PraosCanBeLeader
-<<<<<<< HEAD
-    { praosCanBeLeaderColdVerKey,
-      praosCanBeLeaderSignKeyVRF
-=======
     { praosCanBeLeaderColdVerKey
     , praosCanBeLeaderSignKeyVRF
-    , praosCanBeLeaderOpCert
->>>>>>> b9b87036
     }
   PraosIsLeader{praosIsLeaderVrfRes}
   mkToSign = do
     ocert <- HotKey.getOCert hotKey
     let signedFields =
           PraosToSign
-            { praosToSignIssuerVK = praosCanBeLeaderColdVerKey,
-              praosToSignVrfVK = VRF.deriveVerKeyVRF praosCanBeLeaderSignKeyVRF,
-              praosToSignVrfRes = praosIsLeaderVrfRes,
-              praosToSignOCert = ocert
+            { praosToSignIssuerVK = praosCanBeLeaderColdVerKey
+            , praosToSignVrfVK = VRF.deriveVerKeyVRF praosCanBeLeaderSignKeyVRF
+            , praosToSignVrfRes = praosIsLeaderVrfRes
+            , praosToSignOCert = ocert
             }
         toSign = mkToSign signedFields
     signature <- HotKey.sign hotKey toSign
@@ -211,16 +205,6 @@
       PraosFields
         { praosSignature = signature
         , praosToSign = toSign
-        }
-   where
-    toSign = mkToSign signedFields
-
-    signedFields =
-      PraosToSign
-        { praosToSignIssuerVK = praosCanBeLeaderColdVerKey
-        , praosToSignVrfVK = VRF.deriveVerKeyVRF praosCanBeLeaderSignKeyVRF
-        , praosToSignVrfRes = praosIsLeaderVrfRes
-        , praosToSignOCert = praosCanBeLeaderOpCert
         }
 
 {-------------------------------------------------------------------------------
