cabal-version: 3.0
name: ouroboros-consensus-protocol
version: 0.12.0.0
synopsis: Cardano consensus protocols
description: Cardano consensus protocols.
license: Apache-2.0
license-files:
  LICENSE
  NOTICE

copyright:
  2021-2023 Input Output Global Inc (IOG), INTERSECT 2023-2024.

author: IOG Engineering Team
maintainer: operations@iohk.io
category: Network
extra-doc-files: CHANGELOG.md

source-repository head
  type: git
  location: https://github.com/IntersectMBO/ouroboros-consensus
  subdir: ouroboros-consensus-protocol

flag asserts
  description: Enable assertions
  manual: False
  default: False

common common-lib
  default-language: Haskell2010
  ghc-options:
    -Wall
    -Wcompat
    -Wincomplete-uni-patterns
    -Wincomplete-record-updates
    -Wpartial-fields
    -Widentities
    -Wredundant-constraints
    -Wmissing-export-lists
    -Wunused-packages
    -Wno-unticked-promoted-constructors

  if flag(asserts)
    ghc-options: -fno-ignore-asserts

common common-test
  import: common-lib
  ghc-options:
    -threaded
    -rtsopts

library
  import: common-lib
  hs-source-dirs: src/ouroboros-consensus-protocol
  exposed-modules:
    Ouroboros.Consensus.Protocol.Ledger.HotKey
    Ouroboros.Consensus.Protocol.Ledger.Util
    Ouroboros.Consensus.Protocol.Praos
    Ouroboros.Consensus.Protocol.Praos.AgentClient
    Ouroboros.Consensus.Protocol.Praos.Common
    Ouroboros.Consensus.Protocol.Praos.Header
    Ouroboros.Consensus.Protocol.Praos.VRF
    Ouroboros.Consensus.Protocol.Praos.Views
    Ouroboros.Consensus.Protocol.TPraos

  build-depends:
    Win32-network ^>=0.2,
    base >=4.14 && <4.22,
    bytestring,
    cardano-binary,
    cardano-crypto-class ^>=2.2,
    cardano-ledger-binary,
    cardano-ledger-core,
    cardano-ledger-shelley,
    cardano-protocol-tpraos,
    cardano-slotting,
    cborg,
    containers,
    contra-tracer ^>=0.1.0,
    io-classes ^>=1.5.0,
    io-sim,
    kes-agent,
    mtl,
    network ^>=3.2.7,
    nothunks,
<<<<<<< HEAD
    ouroboros-consensus >=0.23 && <0.27,
    ouroboros-network-framework ^>=0.17,
    ouroboros-network-testing ^>=0.8,
=======
    ouroboros-consensus >=0.23 && <0.28,
>>>>>>> b9b87036
    serialise,
    text,

library unstable-protocol-testlib
  import: common-lib
  visibility: public
  hs-source-dirs: src/unstable-protocol-testlib
  exposed-modules:
    Test.Consensus.Protocol.Serialisation.Generators
    Test.Ouroboros.Consensus.Protocol.Praos.Header

  build-depends:
    QuickCheck,
    aeson,
    base,
    base16-bytestring,
    bytestring,
    cardano-crypto-class ^>=2.2,
    cardano-crypto-praos ^>=2.2,
    cardano-crypto-tests ^>=2.2,
    cardano-ledger-binary,
    cardano-ledger-core,
    cardano-ledger-shelley-test,
    cardano-protocol-tpraos,
    cardano-slotting,
    containers,
    ouroboros-consensus-protocol,
    text,

test-suite protocol-test
  import: common-test
  type: exitcode-stdio-1.0
  hs-source-dirs: test/protocol-test
  main-is: Main.hs
  other-modules:
    Test.Consensus.Protocol.Praos.SelectView

  build-depends:
    QuickCheck,
    base,
    cardano-crypto-class ^>=2.2,
    cardano-ledger-binary:testlib,
<<<<<<< HEAD
    cardano-ledger-core ^>=1.17,
    cardano-protocol-tpraos,
=======
    cardano-ledger-core >=1.17 && <1.19,
    cardano-protocol-tpraos ^>=1.4,
>>>>>>> b9b87036
    containers,
    ouroboros-consensus:{ouroboros-consensus, unstable-consensus-testlib},
    ouroboros-consensus-protocol,
    serialise,
    tasty,
    tasty-quickcheck,<|MERGE_RESOLUTION|>--- conflicted
+++ resolved
@@ -83,13 +83,9 @@
     mtl,
     network ^>=3.2.7,
     nothunks,
-<<<<<<< HEAD
-    ouroboros-consensus >=0.23 && <0.27,
-    ouroboros-network-framework ^>=0.17,
+    ouroboros-consensus >=0.23 && <0.28,
+    ouroboros-network-framework ^>=0.18,
     ouroboros-network-testing ^>=0.8,
-=======
-    ouroboros-consensus >=0.23 && <0.28,
->>>>>>> b9b87036
     serialise,
     text,
 
@@ -132,13 +128,8 @@
     base,
     cardano-crypto-class ^>=2.2,
     cardano-ledger-binary:testlib,
-<<<<<<< HEAD
-    cardano-ledger-core ^>=1.17,
-    cardano-protocol-tpraos,
-=======
     cardano-ledger-core >=1.17 && <1.19,
     cardano-protocol-tpraos ^>=1.4,
->>>>>>> b9b87036
     containers,
     ouroboros-consensus:{ouroboros-consensus, unstable-consensus-testlib},
     ouroboros-consensus-protocol,
