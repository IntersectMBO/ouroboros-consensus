--- conflicted
+++ resolved
@@ -12,11 +12,7 @@
 import qualified Bench.Consensus.Mempool.TestBlock as TestBlock
 import           Bench.Consensus.MempoolWithMockedLedgerItf
 import           Control.Arrow (first)
-<<<<<<< HEAD
-import           Control.Monad
-=======
 import           Control.Monad (unless, void)
->>>>>>> ec497b98
 import qualified Control.Tracer as Tracer
 import           Data.Aeson
 import qualified Data.ByteString.Lazy as BL
@@ -28,14 +24,9 @@
 import           Ouroboros.Consensus.Storage.LedgerDB.BackingStore.Init
                      (BackingStoreSelector (..))
 import           System.Exit (die, exitFailure)
-<<<<<<< HEAD
+import           Test.Tasty (withResource)
 import           Test.Tasty.Bench (Benchmark, CsvPath (CsvPath), bench,
-                     benchIngredients, bgroup, env, nfIO)
-=======
-import           Test.Tasty (withResource)
-import           Test.Tasty.Bench (CsvPath (CsvPath), bench, benchIngredients,
-                     bgroup, nfIO)
->>>>>>> ec497b98
+                     benchIngredients, bgroup, nfIO)
 import           Test.Tasty.HUnit (testCase, (@?=))
 import           Test.Tasty.Options (changeOption)
 import           Test.Tasty.Runners (parseOptions, tryIngredients)
@@ -108,29 +99,10 @@
                   ]
               ]
           where
-<<<<<<< HEAD
             benchAddNTxs :: BackingStoreSelector IO -> Int -> ScBuilder () -> Benchmark
             benchAddNTxs bss n scenario =
-                env ((,txs0) <$> openMempoolWithCapacityFor params txs0 )
-                -- The irrefutable pattern was added to avoid the
-                --
-                -- > Unhandled resource. Probably a bug in the runner you're using.
-                --
-                -- error reported here https://hackage.haskell.org/package/tasty-bench-0.3.3/docs/Test-Tasty-Bench.html#v:env
-                (\ ~(mempool, txs) -> bgroup (  showBackingStoreSelector (immpBackingStoreSelector params)
-                                             <> ": "
-                                             <> show n
-                                             <> " transactions"
-                                             ) [
-                    bench    "benchmark"     $ nfIO $ run        mempool txs
-                  , testCase "test"          $        testAddTxs mempool txs
-                  , testCase "txs length"    $ length txs @?= n
-                  ]
-                )
-=======
-            benchAddNTxs n =
                 withResource
-                  (let txs = mkNTryAddTxs n in fmap (, txs) (openMempoolWithCapacityFor txs))
+                  ((, txs0) <$> openMempoolWithCapacityFor params txs0)
                   (\_ -> pure ())
                   (\getAcquiredRes -> do
                       let withAcquiredMempool act = do
@@ -138,7 +110,9 @@
                             void $ act mempool txs
                             -- TODO: consider adding a 'reset' command to the mempool to make sure its state is not tainted.
                             removeTxs mempool $ getCmdsTxIds txs
-                      bgroup (show n <> " transactions") [
+                      bgroup (showBackingStoreSelector (immpBackingStoreSelector params)
+                               <> ": "
+                               <> show n <> " transactions") [
                           bench "benchmark" $ nfIO $ withAcquiredMempool $ \mempool txs -> do
                             run mempool txs
                         , testCase "test" $ withAcquiredMempool $ \mempool txs ->
@@ -147,7 +121,6 @@
                             length txs @?= n
                         ]
                   )
->>>>>>> ec497b98
               where
                 (params, txs0) = fromScenario defaultLedgerDbCfg bss (build scenario)
 
@@ -215,18 +188,14 @@
                                    TestBlock.txSize
                                    params
   where
-<<<<<<< HEAD
-    capacityRequiredByCmds = Mempool.mkCapacityBytesOverride  totalTxsSize
-      where totalTxsSize = sum $ fmap TestBlock.txSize $ txsAddedInCmds cmds
-=======
     capacityRequiredByCmds = Mempool.mkCapacityBytesOverride totalTxsSize
       where totalTxsSize = sum $ fmap TestBlock.txSize $ getCmdsTxs cmds
 
-mkNTryAddTxs :: Int -> [MempoolCmd TestBlock.TestBlock]
-mkNTryAddTxs 0 = []
-mkNTryAddTxs n =        [AddTx (TestBlock.mkTx [] [TestBlock.Token 0])]
-                <> fmap (AddTx . mkSimpleTx) (zip [0 .. n - 2] [1 .. n - 1])
-  where
-    mkSimpleTx (x, y) = TestBlock.mkTx [TestBlock.Token (fromIntegral x)]
-                                       [TestBlock.Token (fromIntegral y)]
->>>>>>> ec497b98
+-- mkNTryAddTxs :: Int -> [MempoolCmd TestBlock.TestBlock]
+-- mkNTryAddTxs 0 = []
+-- mkNTryAddTxs n =        [AddTx $ TestBlock.TestBlockGenTx (TestBlock.mkTx [] [TestBlock.Token 0])]
+--                 <> fmap (AddTx . mkSimpleTx) (zip [0 .. n - 2] [1 .. n - 1])
+--   where
+--     mkSimpleTx (x, y) = TestBlock.TestBlockGenTx
+--                       $ TestBlock.mkTx [TestBlock.Token (fromIntegral x)]
+--                                        [TestBlock.Token (fromIntegral y)]