{-# LANGUAGE FlexibleContexts #-}
{-# LANGUAGE NamedFieldPuns   #-}

-- | Mempool with a mocked ledger interface
module Bench.Consensus.MempoolWithMockedLedgerItf (
    InitialMempoolAndModelParams (..)
    -- * Mempool with a mocked LedgerDB interface
  , MempoolWithMockedLedgerItf (getMempool)
  , openMempoolWithMockedLedgerItf
<<<<<<< HEAD
=======
  , setLedgerState
>>>>>>> 968d678e
    -- * Mempool API functions
  , addTx
  , getTxs
  , removeTxs
  ) where

import           Bench.Consensus.Mempool.Params
import           Control.Concurrent.Class.MonadSTM.Strict
                     (MonadSTM (atomically), newTVarIO)
import           Control.DeepSeq (NFData (rnf))
import           Control.Tracer (Tracer, nullTracer)
import           Data.Foldable (foldMap')
import qualified Data.List.NonEmpty as NE
import           Ouroboros.Consensus.Ledger.Basics (LedgerState)
import qualified Ouroboros.Consensus.Ledger.SupportsMempool as Ledger
import qualified Ouroboros.Consensus.Ledger.SupportsProtocol as Ledger
import qualified Ouroboros.Consensus.Ledger.Tables as Ledger
import qualified Ouroboros.Consensus.Ledger.Tables.Utils as Ledger
import           Ouroboros.Consensus.Mempool (Mempool)
import qualified Ouroboros.Consensus.Mempool as Mempool
import           Ouroboros.Consensus.Mempool.API (AddTxOnBehalfOf,
                     MempoolAddTxResult)
<<<<<<< HEAD
import qualified Ouroboros.Consensus.Storage.LedgerDB as LedgerDB
import           Ouroboros.Consensus.Storage.LedgerDB.BackingStore
import           Ouroboros.Consensus.Storage.LedgerDB.BackingStore.Init
import           Ouroboros.Consensus.Storage.LedgerDB.Config
import           Ouroboros.Consensus.Storage.LedgerDB.DbChangelog
import           Ouroboros.Consensus.Storage.LedgerDB.DbChangelog.Query
import           Ouroboros.Consensus.Storage.LedgerDB.DbChangelog.Update
import qualified Ouroboros.Consensus.Storage.LedgerDB.Query as Query
import           System.Directory (getTemporaryDirectory)
import           System.FS.API (SomeHasFS (SomeHasFS))
import           System.FS.API.Types (MountPoint (MountPoint))
import           System.FS.IO (ioHasFS)
import           System.IO.Temp (createTempDirectory)
=======
>>>>>>> 968d678e

data MempoolWithMockedLedgerItf m blk = MempoolWithMockedLedgerItf {
      getLedgerInterface    :: !(Mempool.LedgerInterface m blk)
    , getLedgerDB           :: !(DbChangelog (LedgerState blk))
    , getLedgerBackingStore :: !(LedgerBackingStore m (LedgerState blk))
    , getMempool            :: !(Mempool m blk)
    }

instance NFData (MempoolWithMockedLedgerItf m blk) where
  -- TODO: check we're OK with skipping the evaluation of the
  -- MempoolWithMockedLedgerItf. The only data we could force here is the
  -- 'LedgerState' inside 'getLedgerStateTVar', but that would require adding a
  -- 'NFData' constraint and perform unsafe IO. Since we only require this
  -- instance to be able to use
  -- [env](<https://hackage.haskell.org/package/tasty-bench-0.3.3/docs/Test-Tasty-Bench.html#v:env),
  -- and we only care about initializing the mempool before running the
  -- benchmarks, maybe this definition is enough.
  rnf MempoolWithMockedLedgerItf {} = ()

openMempoolWithMockedLedgerItf ::
     ( Ledger.LedgerSupportsMempool blk
     , Ledger.HasTxId (Ledger.GenTx blk)
     , Ledger.CanSerializeLedgerTables (LedgerState blk)
     , Ledger.LedgerSupportsProtocol blk
     )
  => Mempool.MempoolCapacityBytesOverride
  -> Tracer IO (Mempool.TraceEventMempool blk)
  -> (Ledger.GenTx blk -> Mempool.TxSizeInBytes)
  -> InitialMempoolAndModelParams IO blk
    -- ^ Initial ledger state for the mocked Ledger DB interface.
  -> IO (MempoolWithMockedLedgerItf IO blk)
openMempoolWithMockedLedgerItf capacityOverride tracer txSizeImpl params = do
    -- Set up a backing store with initial values
    sysTmpDir <- getTemporaryDirectory
    tmpDir <- createTempDirectory sysTmpDir "mempool-bench"
    let lbsi = newBackingStoreInitialiser nullTracer bss
        sfhs = SomeHasFS $ ioHasFS $ MountPoint tmpDir
        values = Ledger.projectLedgerTables backingState
    lbs <- newBackingStore lbsi sfhs values

    -- Set up an empty changelog and populate it by applying blocks
    let ldb0 = empty $ Ledger.forgetLedgerTables backingState
    ldb <- onChangelogM (pushMany
              (const $ pure ())
              ldbcfg
              (fmap ReapplyVal blks)
              (LedgerDB.readKeySets lbs))
              ldb0
    dbVar <- newTVarIO ldb
    -- Create a ledger interface, mimicking @getLedgerTablesAtFor@ from the
    -- @ChainDB.Impl.LgrDB@ module.
    let ledgerItf = Mempool.LedgerInterface {
            Mempool.getCurrentLedgerState = pure $ current $ anchorlessChangelog ldb
          , Mempool.getLedgerTablesAtFor = \pt txs -> do
              let keys = foldMap' Ledger.getTransactionKeySets txs
              Query.getLedgerTablesAtFor pt keys dbVar lbs
          }

    mempool <- Mempool.openMempoolWithoutSyncThread
                   ledgerItf
                   lcfg
                   capacityOverride
                   tracer
                   txSizeImpl
    pure MempoolWithMockedLedgerItf {
        getLedgerInterface    = ledgerItf
      , getLedgerDB           = ldb
      , getLedgerBackingStore = lbs
      , getMempool            = mempool
    }
  where
    MempoolAndModelParams {
        immpBackingState         = backingState
      , immpLedgerConfig         = ldbcfg
      , immpBackingStoreSelector = bss
      , immpChangelogBlocks      = blks
      } = params

    lcfg = ledgerDbCfg ldbcfg

addTx ::
     MempoolWithMockedLedgerItf m blk
  -> AddTxOnBehalfOf
  -> Ledger.GenTx blk
  -> m (MempoolAddTxResult blk)
addTx = Mempool.addTx . getMempool

removeTxs ::
     MempoolWithMockedLedgerItf m blk
  -> [Ledger.GenTxId blk]
  -> m ()
removeTxs m = Mempool.removeTxs (getMempool m) .  NE.fromList

addTx ::
     MempoolWithMockedLedgerItf m blk
  -> AddTxOnBehalfOf
  -> Ledger.GenTx blk
  -> m (MempoolAddTxResult blk)
addTx = Mempool.addTx . getMempool

removeTxs ::
     MempoolWithMockedLedgerItf m blk
  -> [Ledger.GenTxId blk]
  -> m ()
removeTxs = Mempool.removeTxs . getMempool

getTxs ::
     (Ledger.LedgerSupportsMempool blk)
  => MempoolWithMockedLedgerItf IO blk -> IO [Ledger.GenTx blk]
getTxs mockedMempool = do
    snapshotTxs <- fmap Mempool.snapshotTxs $ atomically
                                            $ Mempool.getSnapshot
                                            $ getMempool mockedMempool
    pure $ fmap (Ledger.txForgetValidated . fst) snapshotTxs<|MERGE_RESOLUTION|>--- conflicted
+++ resolved
@@ -7,10 +7,6 @@
     -- * Mempool with a mocked LedgerDB interface
   , MempoolWithMockedLedgerItf (getMempool)
   , openMempoolWithMockedLedgerItf
-<<<<<<< HEAD
-=======
-  , setLedgerState
->>>>>>> 968d678e
     -- * Mempool API functions
   , addTx
   , getTxs
@@ -33,7 +29,6 @@
 import qualified Ouroboros.Consensus.Mempool as Mempool
 import           Ouroboros.Consensus.Mempool.API (AddTxOnBehalfOf,
                      MempoolAddTxResult)
-<<<<<<< HEAD
 import qualified Ouroboros.Consensus.Storage.LedgerDB as LedgerDB
 import           Ouroboros.Consensus.Storage.LedgerDB.BackingStore
 import           Ouroboros.Consensus.Storage.LedgerDB.BackingStore.Init
@@ -47,8 +42,6 @@
 import           System.FS.API.Types (MountPoint (MountPoint))
 import           System.FS.IO (ioHasFS)
 import           System.IO.Temp (createTempDirectory)
-=======
->>>>>>> 968d678e
 
 data MempoolWithMockedLedgerItf m blk = MempoolWithMockedLedgerItf {
       getLedgerInterface    :: !(Mempool.LedgerInterface m blk)
@@ -138,20 +131,7 @@
 
 removeTxs ::
      MempoolWithMockedLedgerItf m blk
-  -> [Ledger.GenTxId blk]
-  -> m ()
-removeTxs m = Mempool.removeTxs (getMempool m) .  NE.fromList
-
-addTx ::
-     MempoolWithMockedLedgerItf m blk
-  -> AddTxOnBehalfOf
-  -> Ledger.GenTx blk
-  -> m (MempoolAddTxResult blk)
-addTx = Mempool.addTx . getMempool
-
-removeTxs ::
-     MempoolWithMockedLedgerItf m blk
-  -> [Ledger.GenTxId blk]
+  -> NE.NonEmpty (Ledger.GenTxId blk)
   -> m ()
 removeTxs = Mempool.removeTxs . getMempool
 
