{-# LANGUAGE FlexibleContexts     #-}
{-# LANGUAGE ScopedTypeVariables  #-}
{-# LANGUAGE StandaloneDeriving   #-}
{-# LANGUAGE UndecidableInstances #-}

-- | Exposes the @'Mempool'@ datatype which captures the public API of the
-- Mempool. Also exposes all the types used to interact with said API.
--
-- The interface is then initialized in "Ouroboros.Consensus.Mempool.Init" with
-- the functions from "Ouroboros.Consensus.Mempool.Update" and
-- "Ouroboros.Consensus.Mempool.Query".
module Ouroboros.Consensus.Mempool.API (
    -- * Mempool
    Mempool (..)
    -- * Transaction adding
  , AddTxOnBehalfOf (..)
  , MempoolAddTxResult (..)
  , addLocalTxs
  , addTxs
  , isMempoolTxAdded
  , isMempoolTxRejected
  , mempoolTxAddedToMaybe
    -- * Ledger state to forge on top of
  , ForgeLedgerState (..)
    -- * Mempool Snapshot
  , MempoolSnapshot (..)
    -- * Re-exports
  , TicketNo
  , TxSizeInBytes
  , zeroTicketNo
  ) where

import qualified Data.List.NonEmpty as NE
import           Ouroboros.Consensus.Block (ChainHash, SlotNo)
import           Ouroboros.Consensus.Ledger.Abstract
import           Ouroboros.Consensus.Ledger.Extended (ExtLedgerState)
import           Ouroboros.Consensus.Ledger.SupportsMempool
import qualified Ouroboros.Consensus.Mempool.Capacity as Cap
import           Ouroboros.Consensus.Mempool.TxSeq (TicketNo, zeroTicketNo)
import           Ouroboros.Consensus.Storage.LedgerDB.BackingStore
import           Ouroboros.Consensus.Storage.LedgerDB.DbChangelog
import           Ouroboros.Consensus.Util.IOLike
import           Ouroboros.Network.Protocol.TxSubmission2.Type (TxSizeInBytes)

{-------------------------------------------------------------------------------
  Mempool API
-------------------------------------------------------------------------------}

-- | Mempool
--
-- The mempool is the set of transactions that should be included in the next
-- block. In principle this is a /set/ of all the transactions that we receive
-- from our peers. In order to avoid flooding the network with invalid
-- transactions, however, we only want to keep /valid/ transactions in the
-- mempool. That raises the question: valid with respect to which ledger state?
--
-- We opt for a very simple answer to this: the mempool will be interpreted
-- as a /list/ of transactions; which are validated strictly in order, starting
-- from the current ledger state. This has a number of advantages:
--
-- * It's simple to implement and it's efficient. In particular, no search for
--   a valid subset is ever required.
-- * When producing a block, we can simply take the longest possible prefix
--   of transactions that fits in a block.
-- * It supports wallets that submit dependent transactions (where later
--   transaction depends on outputs from earlier ones).
--
-- The mempool provides fairness guarantees for the case of multiple threads
-- performing 'addTx' concurrently. Implementations of this interface must
-- provide this guarantee, and users of this interface may rely on it.
-- Specifically, multiple threads that continuously use 'addTx' will, over
-- time, get a share of the mempool resource (measured by the number of txs
-- only, not their sizes) roughly proportional to their \"weight\". The weight
-- depends on the 'AddTxOnBehalfOf': either acting on behalf of remote peers
-- ('AddTxForRemotePeer') or on behalf of a local client
-- ('AddTxForLocalClient'). The weighting for threads acting on behalf of
-- remote peers is the same for all remote peers, so all remote peers will get
-- a roughly equal share of the resource. The weighting for local clients is
-- the same for all local clients but /may/ be higher than the weighting for
-- remote peers. The weighting is not unboundedly higher however, so there is
-- still (weighted) fairness between remote peers and local clients. Thus
-- local clients will also get a roughly equal share of the resource, but that
-- share may be strictly greater than the share for each remote peer.
-- Furthermore, this implies local clients cannot starve remote peers, despite
-- their higher weighting.
--
-- This fairness specification in terms of weighting is deliberately
-- non-specific, which allows multiple strategies. The existing default
-- strategy (for the implementation in "Ouroboros.Consensus.Mempool") is as
-- follows. The design uses two FIFOs, to give strictly in-order behaviour.
-- All remote peers get equal weight and all local clients get equal weight.
-- The relative weight between remote and local is that if there are N remote
-- peers and M local clients, each local client gets weight 1/(M+1), while all
-- of the N remote peers together also get total weight 1/(M+1). This means
-- individual remote peers get weight 1/(N * (M+1)). Intuitively: a single local
-- client has the same weight as all the remote peers put together.
--
data Mempool m blk = Mempool {
      -- | Add a single transaction to the mempool.
      --
      -- The new transaction provided will be validated, /in order/, against
      -- the ledger state obtained by applying all the transactions already in
      -- the Mempool to it. Transactions which are found to be invalid, with
      -- respect to the ledger state, are dropped, whereas valid transactions
      -- are added to the mempool.
      --
      -- Note that transactions that are invalid, with respect to the ledger
      -- state, will /never/ be added to the mempool. However, it is possible
      -- that, at a given point in time, transactions which were once valid
      -- but are now invalid, with respect to the current ledger state, could
      -- exist within the mempool until they are revalidated and dropped from
      -- the mempool via a call to 'syncWithLedger' or by the background
      -- thread that watches the ledger for changes.
      --
      -- This action returns one of two results
      --
      --  * A 'MempoolTxAdded' value if the transaction provided was found to
      --    be valid. This transactions is now in the Mempool.
      --
      --  * A 'MempoolTxRejected' value if the transaction provided was found
      --    to be invalid, along with its accompanying validation errors. This
      --    transactions is not in the Mempool.
      --
      -- Note that this is a blocking action. It will block until the
      -- transaction fits into the mempool. This includes transactions that
      -- turn out to be invalid: the action waits for there to be space for
      -- the transaction before it gets validated.
      --
      -- Note that it is safe to use this from multiple threads concurrently.
      --
      -- POSTCONDITION:
      -- > let prj = \case
      -- >       MempoolTxAdded vtx        -> txForgetValidated vtx
      -- >       MempoolTxRejected tx _err -> tx
      -- > processed <- addTx wti txs
      -- > prj processed == tx
      --
      -- Note that previously valid transaction that are now invalid with
      -- respect to the current ledger state are dropped from the mempool, but
      -- are not part of the first returned list (nor the second).
      --
      -- In principle it is possible that validation errors are transient; for
      -- example, it is possible that a transaction is rejected because one of
      -- its inputs is not /yet/ available in the UTxO (the transaction it
      -- depends on is not yet in the chain, nor in the mempool). In practice
      -- however it is likely that rejected transactions will still be
      -- rejected later, and should just be dropped.
      --
      -- It is important to note one important special case of transactions
      -- being "invalid": a transaction will /also/ be considered invalid if
      -- /that very same transaction/ is already included on the blockchain
      -- (after all, by definition that must mean its inputs have been used).
      -- Rejected transactions are therefore not necessarily a sign of
      -- malicious behaviour. Indeed, we would expect /most/ transactions that
      -- are reported as invalid by 'tryAddTxs' to be invalid precisely
      -- because they have already been included. Distinguishing between these
      -- two cases can be done in theory, but it is expensive unless we have
      -- an index of transaction hashes that have been included on the
      -- blockchain.
      --
      -- As long as we keep the mempool entirely in-memory this could live in
      -- @STM m@; we keep it in @m@ instead to leave open the possibility of
      -- persistence.
      --
      addTx      :: AddTxOnBehalfOf
                 -> GenTx blk
                 -> m (MempoolAddTxResult blk)

      -- | Manually remove the given transactions from the mempool.
    , removeTxs      :: NE.NonEmpty (GenTxId blk) -> m ()

      -- | Sync the transactions in the mempool with the current ledger state
      --  of the 'ChainDB'.
      --
      -- The transactions that exist within the mempool will be revalidated
      -- against the current ledger state. Transactions which are found to be
      -- invalid with respect to the current ledger state, will be dropped
      -- from the mempool, whereas valid transactions will remain.
      --
      -- We keep this in @m@ instead of @STM m@ to leave open the possibility
      -- of persistence. Additionally, this makes it possible to trace the
      -- removal of invalid transactions.
      --
      -- n.b. in our current implementation, when one opens a mempool, we
      -- spawn a thread which performs this action whenever the 'ChainDB' tip
      -- point changes.
    , syncWithLedger :: m (MempoolSnapshot blk)

      -- | Get a snapshot of the current mempool state. This allows for
      -- further pure queries on the snapshot.
      --
      -- This doesn't look at the ledger state at all.
    , getSnapshot    :: STM m (MempoolSnapshot blk)

      -- | Get a snapshot of the mempool state that is valid with respect to
      -- the given ledger state
      --
      -- This does not update the state of the mempool.
    , getSnapshotFor ::
           SlotNo    -- ^ The current slot in which we want the snapshot
        -> TickedLedgerState blk DiffMK
                     -- ^ The ledger state ticked to the given slot number
        -> DbChangelog' blk
        -> LedgerBackingStoreValueHandle m (ExtLedgerState blk)
        -> m (MempoolSnapshot blk)

      -- | Get the mempool's capacity in bytes.
      --
      -- Note that the capacity of the Mempool, unless it is overridden with
      -- 'MempoolCapacityBytesOverride', can dynamically change when the
      -- ledger state is updated: it will be set to twice the current ledger's
      -- maximum transaction capacity of a block.
      --
      -- When the capacity happens to shrink at some point, we /do not/ remove
      -- transactions from the Mempool to satisfy this new lower limit.
      -- Instead, we treat it the same way as a Mempool which is /at/
      -- capacity, i.e., we won't admit new transactions until some have been
      -- removed because they have become invalid.
    , getCapacity    :: STM m Cap.MempoolCapacityBytes

    , getRemainingCapacity :: STM m Cap.MempoolCapacityBytes

      -- | Return the post-serialisation size in bytes of a 'GenTx'.
    , getTxSize      :: GenTx blk -> TxSizeInBytes
    }

{-------------------------------------------------------------------------------
  Result of adding a transaction to the mempool
-------------------------------------------------------------------------------}

-- | The result of attempting to add a transaction to the mempool.
data MempoolAddTxResult blk
  = MempoolTxAdded !(Validated (GenTx blk))
    -- ^ The transaction was added to the mempool.
  | MempoolTxRejected !(GenTx blk) !(ApplyTxErr blk)
    -- ^ The transaction was rejected and could not be added to the mempool
    -- for the specified reason.

deriving instance (Eq (GenTx blk), Eq (Validated (GenTx blk)), Eq (ApplyTxErr blk)) => Eq (MempoolAddTxResult blk)
deriving instance (Show (GenTx blk), Show (Validated (GenTx blk)), Show (ApplyTxErr blk)) => Show (MempoolAddTxResult blk)

mempoolTxAddedToMaybe :: MempoolAddTxResult blk -> Maybe (Validated (GenTx blk))
mempoolTxAddedToMaybe (MempoolTxAdded vtx) = Just vtx
mempoolTxAddedToMaybe _                    = Nothing

isMempoolTxAdded :: MempoolAddTxResult blk -> Bool
isMempoolTxAdded MempoolTxAdded{} = True
isMempoolTxAdded _                = False

isMempoolTxRejected :: MempoolAddTxResult blk -> Bool
isMempoolTxRejected MempoolTxRejected{} = True
isMempoolTxRejected _                   = False

-- | A wrapper around 'addTx' that adds a sequence of transactions on behalf of
-- a remote peer.
--
-- Note that transactions are added one by one, and can interleave with other
-- concurrent threads using 'addTx'.
--
-- See 'addTx' for further details.
addTxs
  :: forall m blk. MonadSTM m
  => Mempool m blk
  -> [GenTx blk]
  -> m [MempoolAddTxResult blk]
addTxs mempool = mapM (addTx mempool AddTxForRemotePeer)

-- | A wrapper around 'addTx' that adds a sequence of transactions on behalf of
-- a local client. This reports more errors for local clients, see 'Intervene'.
--
-- Note that transactions are added one by one, and can interleave with other
-- concurrent threads using 'addTx'.
--
-- See 'addTx' for further details.
addLocalTxs
  :: forall m blk. MonadSTM m
  => Mempool m blk
  -> [GenTx blk]
  -> m [MempoolAddTxResult blk]
addLocalTxs mempool = mapM (addTx mempool AddTxForLocalClient)

-- | Who are we adding a tx on behalf of, a remote peer or a local client?
--
-- This affects two things:
--
-- 1. how certain errors are treated: we want to be helpful to local clients.
-- 2. priority of service: local clients are prioritised over remote peers.
--
-- See 'Mempool' for a discussion of fairness and priority.
--
data AddTxOnBehalfOf = AddTxForRemotePeer | AddTxForLocalClient


{-------------------------------------------------------------------------------
  Ledger state considered for forging
-------------------------------------------------------------------------------}

-- | The ledger state wrt to which we should produce a block
--
-- The transactions in the mempool will be part of the body of a block, but a
-- block consists of a header and a body, and the full validation of a block
-- consists of first processing its header and only then processing the body.
-- This is important, because processing the header may change the state of the
-- ledger: the update system might be updated, scheduled delegations might be
-- applied, etc., and such changes should take effect before we validate any
-- transactions.
data ForgeLedgerState blk =
    -- | The slot number of the block is known
    --
    -- This will only be the case when we realized that we are the slot leader
    -- and we are actually producing a block. It is the caller's responsibility
    -- to call 'applyChainTick' and produce the ticked ledger state.
    ForgeInKnownSlot SlotNo (TickedLedgerState blk DiffMK)

    -- | The slot number of the block is not yet known
    --
    -- When we are validating transactions before we know in which block they
    -- will end up, we have to make an assumption about which slot number to use
    -- for 'applyChainTick' to prepare the ledger state; we will assume that
    -- they will end up in the slot after the slot at the tip of the ledger.
  | ForgeInUnknownSlot (LedgerState blk EmptyMK)

{-------------------------------------------------------------------------------
  Snapshot of the mempool
-------------------------------------------------------------------------------}

-- | A pure snapshot of the contents of the mempool. It allows fetching
-- information about transactions in the mempool, and fetching individual
-- transactions.
--
-- This uses a transaction sequence number type for identifying transactions
-- within the mempool sequence. The sequence number is local to this mempool,
-- unlike the transaction hash. This allows us to ask for all transactions
-- after a known sequence number, to get new transactions. It is also used to
-- look up individual transactions.
--
-- Note that it is expected that 'getTx' will often return 'Nothing'
-- even for tx sequence numbers returned in previous snapshots. This happens
-- when the transaction has been removed from the mempool between snapshots.
--
data MempoolSnapshot blk = MempoolSnapshot {
    -- | Get all transactions (oldest to newest) in the mempool snapshot along
    -- with their ticket number.
    snapshotTxs         :: [(Validated (GenTx blk), TicketNo)]

    -- | Get all transactions (oldest to newest) in the mempool snapshot,
    -- along with their ticket number, which are associated with a ticket
    -- number greater than the one provided.
  , snapshotTxsAfter    :: TicketNo -> [(Validated (GenTx blk), TicketNo)]

    -- | Get a specific transaction from the mempool snapshot by its ticket
    -- number, if it exists.
  , snapshotLookupTx    :: TicketNo -> Maybe (Validated (GenTx blk))

    -- | Determine whether a specific transaction exists within the mempool
    -- snapshot.
  , snapshotHasTx       :: GenTxId blk -> Bool

    -- | Get the size of the mempool snapshot.
  , snapshotMempoolSize :: Cap.MempoolSize

    -- | The block number of the "virtual block" under construction
  , snapshotSlotNo      :: SlotNo

<<<<<<< HEAD
    -- | The hash of the tip of the ledger state after all transactions in the
    -- snapshot
  , snapshotTipHash     :: ChainHash blk

    -- | The resulting state currently in the mempool after applying the
    -- transactions
  , snapshotState       :: TickedLedgerState blk DiffMK
  }

{-------------------------------------------------------------------------------
  Deprecations
-------------------------------------------------------------------------------}

{-# DEPRECATED MempoolCapacityBytes "Use Ouroboros.Consensus.Mempool (MempoolCapacityBytes)" #-}
type MempoolCapacityBytes = Cap.MempoolCapacityBytes

{-# DEPRECATED MempoolSize "Use Ouroboros.Consensus.Mempool (MempoolSize)" #-}
type MempoolSize = Cap.MempoolSize

{-# DEPRECATED MempoolCapacityBytesOverride "Use Ouroboros.Consensus.Mempool (MempoolCapacityBytesOverride)" #-}
type MempoolCapacityBytesOverride = Cap.MempoolCapacityBytesOverride

{-# DEPRECATED computeMempoolCapacity "Use Ouroboros.Consensus.Mempool (computeMempoolCapacity)" #-}
computeMempoolCapacity
  :: LedgerSupportsMempool blk
  => TickedLedgerState blk mk
  -> MempoolCapacityBytesOverride
  -> MempoolCapacityBytes
computeMempoolCapacity = Cap.computeMempoolCapacity

{-# DEPRECATED TraceEventMempool "Use Ouroboros.Consensus.Mempool (TraceEventMempool)" #-}
data TraceEventMempool
=======
    -- | The ledger state after all transactions in the snapshot
  , snapshotLedgerState :: TickedLedgerState blk
  }
>>>>>>> fc1245d4
<|MERGE_RESOLUTION|>--- conflicted
+++ resolved
@@ -362,7 +362,6 @@
     -- | The block number of the "virtual block" under construction
   , snapshotSlotNo      :: SlotNo
 
-<<<<<<< HEAD
     -- | The hash of the tip of the ledger state after all transactions in the
     -- snapshot
   , snapshotTipHash     :: ChainHash blk
@@ -370,33 +369,4 @@
     -- | The resulting state currently in the mempool after applying the
     -- transactions
   , snapshotState       :: TickedLedgerState blk DiffMK
-  }
-
-{-------------------------------------------------------------------------------
-  Deprecations
--------------------------------------------------------------------------------}
-
-{-# DEPRECATED MempoolCapacityBytes "Use Ouroboros.Consensus.Mempool (MempoolCapacityBytes)" #-}
-type MempoolCapacityBytes = Cap.MempoolCapacityBytes
-
-{-# DEPRECATED MempoolSize "Use Ouroboros.Consensus.Mempool (MempoolSize)" #-}
-type MempoolSize = Cap.MempoolSize
-
-{-# DEPRECATED MempoolCapacityBytesOverride "Use Ouroboros.Consensus.Mempool (MempoolCapacityBytesOverride)" #-}
-type MempoolCapacityBytesOverride = Cap.MempoolCapacityBytesOverride
-
-{-# DEPRECATED computeMempoolCapacity "Use Ouroboros.Consensus.Mempool (computeMempoolCapacity)" #-}
-computeMempoolCapacity
-  :: LedgerSupportsMempool blk
-  => TickedLedgerState blk mk
-  -> MempoolCapacityBytesOverride
-  -> MempoolCapacityBytes
-computeMempoolCapacity = Cap.computeMempoolCapacity
-
-{-# DEPRECATED TraceEventMempool "Use Ouroboros.Consensus.Mempool (TraceEventMempool)" #-}
-data TraceEventMempool
-=======
-    -- | The ledger state after all transactions in the snapshot
-  , snapshotLedgerState :: TickedLedgerState blk
-  }
->>>>>>> fc1245d4
+  }