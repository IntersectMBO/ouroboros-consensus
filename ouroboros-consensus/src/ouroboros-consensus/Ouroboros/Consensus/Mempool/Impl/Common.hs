--- conflicted
+++ resolved
@@ -36,11 +36,8 @@
   , initInternalState
   ) where
 
-<<<<<<< HEAD
+import           Control.Concurrent.Class.MonadMVar (MVar, newMVar)
 import           Control.Concurrent.Class.MonadSTM.Strict.TMVar (newTMVarIO)
-=======
-import           Control.Concurrent.Class.MonadMVar (MVar, newMVar)
->>>>>>> aa910065
 import           Control.Exception (assert)
 import           Control.Monad.Trans.Except (runExcept)
 import           Control.Tracer
@@ -71,12 +68,7 @@
                      (PointNotFound)
 import           Ouroboros.Consensus.Ticked
 import           Ouroboros.Consensus.Util (repeatedly)
-<<<<<<< HEAD
-import           Ouroboros.Consensus.Util.IOLike
-
-=======
-import           Ouroboros.Consensus.Util.IOLike hiding (newEmptyMVar, newMVar)
->>>>>>> aa910065
+import           Ouroboros.Consensus.Util.IOLike hiding (newMVar)
 {-------------------------------------------------------------------------------
   Internal State
 -------------------------------------------------------------------------------}
@@ -217,13 +209,9 @@
 data MempoolEnv m blk = MempoolEnv {
       mpEnvLedger           :: LedgerInterface m blk
     , mpEnvLedgerCfg        :: LedgerConfig blk
-<<<<<<< HEAD
     , mpEnvStateVar         :: StrictTMVar m (InternalState blk)
-=======
-    , mpEnvStateVar         :: StrictTVar m (InternalState blk)
     , mpEnvAddTxsRemoteFifo :: MVar m ()
     , mpEnvAddTxsAllFifo    :: MVar m ()
->>>>>>> aa910065
     , mpEnvTracer           :: Tracer m (TraceEventMempool blk)
     , mpEnvTxSize           :: GenTx blk -> TxSizeInBytes
     , mpEnvCapacityOverride :: MempoolCapacityBytesOverride
@@ -242,13 +230,9 @@
 initMempoolEnv ledgerInterface cfg capacityOverride tracer txSize = do
     st <- atomically $ getCurrentLedgerState ledgerInterface
     let (slot, st') = tickLedgerState cfg (ForgeInUnknownSlot st)
-<<<<<<< HEAD
     isVar <- newTMVarIO $ initInternalState capacityOverride TxSeq.zeroTicketNo slot st'
-=======
-    isVar <- newTVarIO $ initInternalState capacityOverride TxSeq.zeroTicketNo slot st'
     addTxRemoteFifo <- newMVar ()
     addTxAllFifo    <- newMVar ()
->>>>>>> aa910065
     return MempoolEnv
       { mpEnvLedger           = ledgerInterface
       , mpEnvLedgerCfg        = cfg
@@ -574,16 +558,24 @@
       -- transactions.
       MempoolSize
       -- ^ The current size of the Mempool.
+  | TraceMempoolAttemptingSync
+  | TraceMempoolSyncNotNeeded (Point blk) (Point blk)
+  | TraceMempoolSyncDone
+  | TraceMempoolAttemptingAdd (GenTx blk)
+  | TraceMempoolLedgerFound (Point blk)
+  | TraceMempoolLedgerNotFound (Point blk)
   deriving (Generic)
 
 deriving instance ( Eq (GenTx blk)
                   , Eq (Validated (GenTx blk))
                   , Eq (GenTxId blk)
                   , Eq (ApplyTxErr blk)
+                  , Eq (Point blk)
                   ) => Eq (TraceEventMempool blk)
 
 deriving instance ( Show (GenTx blk)
                   , Show (Validated (GenTx blk))
                   , Show (GenTxId blk)
                   , Show (ApplyTxErr blk)
+                  , Show (Point blk)
                   ) => Show (TraceEventMempool blk)