--- conflicted
+++ resolved
@@ -65,12 +65,8 @@
                      (PointNotFound)
 import           Ouroboros.Consensus.Ticked
 import           Ouroboros.Consensus.Util (repeatedly)
-<<<<<<< HEAD
-import           Ouroboros.Consensus.Util.IOLike hiding (newMVar)
-=======
 import           Ouroboros.Consensus.Util.IOLike
 
->>>>>>> 968d678e
 {-------------------------------------------------------------------------------
   Internal State
 -------------------------------------------------------------------------------}
