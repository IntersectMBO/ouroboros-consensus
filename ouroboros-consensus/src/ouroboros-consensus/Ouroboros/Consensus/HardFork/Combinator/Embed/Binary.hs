{-# LANGUAGE DataKinds #-}
{-# LANGUAGE FlexibleContexts #-}
{-# LANGUAGE LambdaCase #-}
{-# LANGUAGE OverloadedStrings #-}
{-# LANGUAGE ScopedTypeVariables #-}
{-# LANGUAGE TypeOperators #-}

module Ouroboros.Consensus.HardFork.Combinator.Embed.Binary (protocolInfoBinary) where

<<<<<<< HEAD
import           Control.Exception (assert)
import qualified Control.Tracer as Tracer
import           Data.Align (alignWith)
import           Data.SOP.Counting (exactlyTwo)
import           Data.SOP.Functors (Flip (..))
import           Data.SOP.OptNP (OptNP (..))
import           Data.SOP.Strict (NP (..))
import           Data.These (These (..))
import           Ouroboros.Consensus.Block
import           Ouroboros.Consensus.Config
import           Ouroboros.Consensus.HardFork.Combinator
=======
import Control.Exception (assert)
import Data.Align (alignWith)
import Data.SOP.Counting (exactlyTwo)
import Data.SOP.Functors (Flip (..))
import Data.SOP.OptNP (OptNP (..))
import Data.SOP.Strict (NP (..))
import Data.These (These (..))
import Ouroboros.Consensus.Block
import Ouroboros.Consensus.Config
import Ouroboros.Consensus.HardFork.Combinator
>>>>>>> b9b87036
import qualified Ouroboros.Consensus.HardFork.History as History
import Ouroboros.Consensus.HeaderValidation
import Ouroboros.Consensus.Ledger.Basics (LedgerConfig)
import Ouroboros.Consensus.Ledger.Extended
import Ouroboros.Consensus.Node.ProtocolInfo
import Ouroboros.Consensus.Protocol.Abstract (protocolSecurityParam)
import Ouroboros.Consensus.TypeFamilyWrappers

{-------------------------------------------------------------------------------
  ProtocolInfo
-------------------------------------------------------------------------------}

protocolInfoBinary ::
<<<<<<< HEAD
     forall m blk1 blk2.
     (CanHardFork '[blk1, blk2], Monad m, KESTracer blk1 ~ KESTracer blk2)
     -- First era
  => ProtocolInfo blk1
  -> (Tracer.Tracer m (KESTracer blk1) -> m [BlockForging m blk1])
  -> History.EraParams
  -> (ConsensusConfig (BlockProtocol blk1) -> PartialConsensusConfig (BlockProtocol blk1))
  -> (LedgerConfig blk1 -> PartialLedgerConfig blk1)
     -- Second era
  -> ProtocolInfo blk2
  -> (Tracer.Tracer m (KESTracer blk2) -> m [BlockForging m blk2])
  -> History.EraParams
  -> (ConsensusConfig (BlockProtocol blk2) -> PartialConsensusConfig (BlockProtocol blk2))
  -> (LedgerConfig blk2 -> PartialLedgerConfig blk2)
  -> ( ProtocolInfo (HardForkBlock '[blk1, blk2])
     , Tracer.Tracer m (KESTracer blk1) -> m [BlockForging m (HardForkBlock '[blk1, blk2])]
     )
protocolInfoBinary protocolInfo1 blockForging1 eraParams1 toPartialConsensusConfig1 toPartialLedgerConfig1
                   protocolInfo2 blockForging2 eraParams2 toPartialConsensusConfig2 toPartialLedgerConfig2 =
    ( ProtocolInfo {
        pInfoConfig = TopLevelConfig {
            topLevelConfigProtocol = HardForkConsensusConfig {
                hardForkConsensusConfigK      = k
              , hardForkConsensusConfigShape  = shape
              , hardForkConsensusConfigPerEra = PerEraConsensusConfig
                  (  WrapPartialConsensusConfig (toPartialConsensusConfig1 consensusConfig1)
                  :* WrapPartialConsensusConfig (toPartialConsensusConfig2 consensusConfig2)
                  :* Nil
                  )
=======
  forall m blk1 blk2.
  (CanHardFork '[blk1, blk2], Monad m) =>
  -- First era
  ProtocolInfo blk1 ->
  m [BlockForging m blk1] ->
  History.EraParams ->
  (ConsensusConfig (BlockProtocol blk1) -> PartialConsensusConfig (BlockProtocol blk1)) ->
  (LedgerConfig blk1 -> PartialLedgerConfig blk1) ->
  -- Second era
  ProtocolInfo blk2 ->
  m [BlockForging m blk2] ->
  History.EraParams ->
  (ConsensusConfig (BlockProtocol blk2) -> PartialConsensusConfig (BlockProtocol blk2)) ->
  (LedgerConfig blk2 -> PartialLedgerConfig blk2) ->
  ( ProtocolInfo (HardForkBlock '[blk1, blk2])
  , m [BlockForging m (HardForkBlock '[blk1, blk2])]
  )
protocolInfoBinary
  protocolInfo1
  blockForging1
  eraParams1
  toPartialConsensusConfig1
  toPartialLedgerConfig1
  protocolInfo2
  blockForging2
  eraParams2
  toPartialConsensusConfig2
  toPartialLedgerConfig2 =
    ( ProtocolInfo
        { pInfoConfig =
            TopLevelConfig
              { topLevelConfigProtocol =
                  HardForkConsensusConfig
                    { hardForkConsensusConfigK = k
                    , hardForkConsensusConfigShape = shape
                    , hardForkConsensusConfigPerEra =
                        PerEraConsensusConfig
                          ( WrapPartialConsensusConfig (toPartialConsensusConfig1 consensusConfig1)
                              :* WrapPartialConsensusConfig (toPartialConsensusConfig2 consensusConfig2)
                              :* Nil
                          )
                    }
              , topLevelConfigLedger =
                  HardForkLedgerConfig
                    { hardForkLedgerConfigShape = shape
                    , hardForkLedgerConfigPerEra =
                        PerEraLedgerConfig
                          ( WrapPartialLedgerConfig (toPartialLedgerConfig1 ledgerConfig1)
                              :* WrapPartialLedgerConfig (toPartialLedgerConfig2 ledgerConfig2)
                              :* Nil
                          )
                    }
              , topLevelConfigBlock =
                  HardForkBlockConfig $
                    PerEraBlockConfig $
                      (blockConfig1 :* blockConfig2 :* Nil)
              , topLevelConfigCodec =
                  HardForkCodecConfig $
                    PerEraCodecConfig $
                      (codecConfig1 :* codecConfig2 :* Nil)
              , topLevelConfigStorage =
                  HardForkStorageConfig $
                    PerEraStorageConfig $
                      (storageConfig1 :* storageConfig2 :* Nil)
              , topLevelConfigCheckpoints = emptyCheckpointsMap
>>>>>>> b9b87036
              }
        , pInfoInitLedger =
            ExtLedgerState
              { ledgerState =
                  HardForkLedgerState $
                    initHardForkState (Flip initLedgerState1)
              , headerState =
                  genesisHeaderState $
                    initHardForkState $
                      WrapChainDepState $
                        headerStateChainDep initHeaderState1
              }
<<<<<<< HEAD
          , topLevelConfigBlock =
              HardForkBlockConfig $
                PerEraBlockConfig $
                  (blockConfig1 :* blockConfig2 :* Nil)
          , topLevelConfigCodec =
              HardForkCodecConfig $
                PerEraCodecConfig $
                  (codecConfig1 :* codecConfig2 :* Nil)
          , topLevelConfigStorage =
              HardForkStorageConfig $
                PerEraStorageConfig $
                  (storageConfig1 :* storageConfig2 :* Nil)
          , topLevelConfigCheckpoints = emptyCheckpointsMap
          }
      , pInfoInitLedger = ExtLedgerState {
            ledgerState =
              HardForkLedgerState $
                initHardForkState (Flip initLedgerState1)
          , headerState =
              genesisHeaderState $
                initHardForkState $
                  WrapChainDepState $
                    headerStateChainDep initHeaderState1
          }
      }
    , \tr -> alignWith alignBlockForging <$> blockForging1 tr <*> blockForging2 tr
=======
        }
    , alignWith alignBlockForging <$> blockForging1 <*> blockForging2
>>>>>>> b9b87036
    )
   where
    ProtocolInfo
      { pInfoConfig =
        TopLevelConfig
          { topLevelConfigProtocol = consensusConfig1
          , topLevelConfigLedger = ledgerConfig1
          , topLevelConfigBlock = blockConfig1
          , topLevelConfigCodec = codecConfig1
          , topLevelConfigStorage = storageConfig1
          }
      , pInfoInitLedger =
        ExtLedgerState
          { ledgerState = initLedgerState1
          , headerState = initHeaderState1
          }
      } = protocolInfo1

    ProtocolInfo
      { pInfoConfig =
        TopLevelConfig
          { topLevelConfigProtocol = consensusConfig2
          , topLevelConfigLedger = ledgerConfig2
          , topLevelConfigBlock = blockConfig2
          , topLevelConfigCodec = codecConfig2
          , topLevelConfigStorage = storageConfig2
          }
      } = protocolInfo2

    k1, k2, k :: SecurityParam
    k1 = protocolSecurityParam consensusConfig1
    k2 = protocolSecurityParam consensusConfig2
    k = assert (k1 == k2) k1

    shape :: History.Shape '[blk1, blk2]
    shape = History.Shape $ exactlyTwo eraParams1 eraParams2

    alignBlockForging ::
      These (BlockForging m blk1) (BlockForging m blk2) ->
      BlockForging m (HardForkBlock '[blk1, blk2])
    alignBlockForging = \case
      This bf1 ->
        hardForkBlockForging
          (forgeLabel bf1)
          (OptCons bf1 $ OptSkip OptNil)
      That bf2 ->
        hardForkBlockForging
          (forgeLabel bf2)
          (OptSkip $ OptCons bf2 OptNil)
      These bf1 bf2 ->
        hardForkBlockForging
          (forgeLabel bf1 <> "-" <> forgeLabel bf2)
          (OptCons bf1 $ OptCons bf2 OptNil)<|MERGE_RESOLUTION|>--- conflicted
+++ resolved
@@ -7,20 +7,8 @@
 
 module Ouroboros.Consensus.HardFork.Combinator.Embed.Binary (protocolInfoBinary) where
 
-<<<<<<< HEAD
-import           Control.Exception (assert)
+import Control.Exception (assert)
 import qualified Control.Tracer as Tracer
-import           Data.Align (alignWith)
-import           Data.SOP.Counting (exactlyTwo)
-import           Data.SOP.Functors (Flip (..))
-import           Data.SOP.OptNP (OptNP (..))
-import           Data.SOP.Strict (NP (..))
-import           Data.These (These (..))
-import           Ouroboros.Consensus.Block
-import           Ouroboros.Consensus.Config
-import           Ouroboros.Consensus.HardFork.Combinator
-=======
-import Control.Exception (assert)
 import Data.Align (alignWith)
 import Data.SOP.Counting (exactlyTwo)
 import Data.SOP.Functors (Flip (..))
@@ -30,7 +18,6 @@
 import Ouroboros.Consensus.Block
 import Ouroboros.Consensus.Config
 import Ouroboros.Consensus.HardFork.Combinator
->>>>>>> b9b87036
 import qualified Ouroboros.Consensus.HardFork.History as History
 import Ouroboros.Consensus.HeaderValidation
 import Ouroboros.Consensus.Ledger.Basics (LedgerConfig)
@@ -44,53 +31,22 @@
 -------------------------------------------------------------------------------}
 
 protocolInfoBinary ::
-<<<<<<< HEAD
-     forall m blk1 blk2.
-     (CanHardFork '[blk1, blk2], Monad m, KESTracer blk1 ~ KESTracer blk2)
-     -- First era
-  => ProtocolInfo blk1
-  -> (Tracer.Tracer m (KESTracer blk1) -> m [BlockForging m blk1])
-  -> History.EraParams
-  -> (ConsensusConfig (BlockProtocol blk1) -> PartialConsensusConfig (BlockProtocol blk1))
-  -> (LedgerConfig blk1 -> PartialLedgerConfig blk1)
-     -- Second era
-  -> ProtocolInfo blk2
-  -> (Tracer.Tracer m (KESTracer blk2) -> m [BlockForging m blk2])
-  -> History.EraParams
-  -> (ConsensusConfig (BlockProtocol blk2) -> PartialConsensusConfig (BlockProtocol blk2))
-  -> (LedgerConfig blk2 -> PartialLedgerConfig blk2)
-  -> ( ProtocolInfo (HardForkBlock '[blk1, blk2])
-     , Tracer.Tracer m (KESTracer blk1) -> m [BlockForging m (HardForkBlock '[blk1, blk2])]
-     )
-protocolInfoBinary protocolInfo1 blockForging1 eraParams1 toPartialConsensusConfig1 toPartialLedgerConfig1
-                   protocolInfo2 blockForging2 eraParams2 toPartialConsensusConfig2 toPartialLedgerConfig2 =
-    ( ProtocolInfo {
-        pInfoConfig = TopLevelConfig {
-            topLevelConfigProtocol = HardForkConsensusConfig {
-                hardForkConsensusConfigK      = k
-              , hardForkConsensusConfigShape  = shape
-              , hardForkConsensusConfigPerEra = PerEraConsensusConfig
-                  (  WrapPartialConsensusConfig (toPartialConsensusConfig1 consensusConfig1)
-                  :* WrapPartialConsensusConfig (toPartialConsensusConfig2 consensusConfig2)
-                  :* Nil
-                  )
-=======
   forall m blk1 blk2.
-  (CanHardFork '[blk1, blk2], Monad m) =>
+  (CanHardFork '[blk1, blk2], Monad m, KESTracer blk1 ~ KESTracer blk2) =>
   -- First era
   ProtocolInfo blk1 ->
-  m [BlockForging m blk1] ->
+  (Tracer.Tracer m (KESTracer blk1) -> m [BlockForging m blk1]) ->
   History.EraParams ->
   (ConsensusConfig (BlockProtocol blk1) -> PartialConsensusConfig (BlockProtocol blk1)) ->
   (LedgerConfig blk1 -> PartialLedgerConfig blk1) ->
   -- Second era
   ProtocolInfo blk2 ->
-  m [BlockForging m blk2] ->
+  (Tracer.Tracer m (KESTracer blk2) -> m [BlockForging m blk2]) ->
   History.EraParams ->
   (ConsensusConfig (BlockProtocol blk2) -> PartialConsensusConfig (BlockProtocol blk2)) ->
   (LedgerConfig blk2 -> PartialLedgerConfig blk2) ->
   ( ProtocolInfo (HardForkBlock '[blk1, blk2])
-  , m [BlockForging m (HardForkBlock '[blk1, blk2])]
+  , Tracer.Tracer m (KESTracer blk1) -> m [BlockForging m (HardForkBlock '[blk1, blk2])]
   )
 protocolInfoBinary
   protocolInfo1
@@ -140,7 +96,6 @@
                     PerEraStorageConfig $
                       (storageConfig1 :* storageConfig2 :* Nil)
               , topLevelConfigCheckpoints = emptyCheckpointsMap
->>>>>>> b9b87036
               }
         , pInfoInitLedger =
             ExtLedgerState
@@ -153,37 +108,8 @@
                       WrapChainDepState $
                         headerStateChainDep initHeaderState1
               }
-<<<<<<< HEAD
-          , topLevelConfigBlock =
-              HardForkBlockConfig $
-                PerEraBlockConfig $
-                  (blockConfig1 :* blockConfig2 :* Nil)
-          , topLevelConfigCodec =
-              HardForkCodecConfig $
-                PerEraCodecConfig $
-                  (codecConfig1 :* codecConfig2 :* Nil)
-          , topLevelConfigStorage =
-              HardForkStorageConfig $
-                PerEraStorageConfig $
-                  (storageConfig1 :* storageConfig2 :* Nil)
-          , topLevelConfigCheckpoints = emptyCheckpointsMap
-          }
-      , pInfoInitLedger = ExtLedgerState {
-            ledgerState =
-              HardForkLedgerState $
-                initHardForkState (Flip initLedgerState1)
-          , headerState =
-              genesisHeaderState $
-                initHardForkState $
-                  WrapChainDepState $
-                    headerStateChainDep initHeaderState1
-          }
-      }
+        }
     , \tr -> alignWith alignBlockForging <$> blockForging1 tr <*> blockForging2 tr
-=======
-        }
-    , alignWith alignBlockForging <$> blockForging1 <*> blockForging2
->>>>>>> b9b87036
     )
    where
     ProtocolInfo
