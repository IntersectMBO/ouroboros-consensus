{-# LANGUAGE DataKinds #-}
{-# LANGUAGE DerivingVia #-}
{-# LANGUAGE EmptyCase #-}
{-# LANGUAGE FlexibleContexts #-}
{-# LANGUAGE FlexibleInstances #-}
{-# LANGUAGE GADTs #-}
{-# LANGUAGE InstanceSigs #-}
{-# LANGUAGE PolyKinds #-}
{-# LANGUAGE QuantifiedConstraints #-}
{-# LANGUAGE RankNTypes #-}
{-# LANGUAGE RecordWildCards #-}
{-# LANGUAGE ScopedTypeVariables #-}
{-# LANGUAGE StandaloneDeriving #-}
{-# LANGUAGE StandaloneKindSignatures #-}
{-# LANGUAGE TypeApplications #-}
{-# LANGUAGE TypeOperators #-}

-- | Witness isomorphism between @b@ and @HardForkBlock '[b]@
module Ouroboros.Consensus.HardFork.Combinator.Embed.Unary
  ( Isomorphic (..)
  , inject'
  , project'

    -- * Dependent types
  , ProjHardForkQuery (..)
  , injNestedCtxt
  , injQuery
  , injQueryResult
  , projNestedCtxt
  , projQuery
  , projQuery'
  , projQueryResult

    -- * Convenience exports
  , I (..)
  , Proxy (..)
  ) where

import Cardano.Slotting.EpochInfo
import Data.Bifunctor (first)
import Data.Coerce
import Data.Kind (Constraint, Type)
import Data.Proxy
import Data.SOP.BasicFunctors
import Data.SOP.Functors
import qualified Data.SOP.OptNP as OptNP
import Data.SOP.Strict
import qualified Data.SOP.Telescope as Telescope
import Data.Type.Equality
import Data.Void
import Ouroboros.Consensus.Block
import Ouroboros.Consensus.Config
import Ouroboros.Consensus.HardFork.Combinator.Abstract
import Ouroboros.Consensus.HardFork.Combinator.AcrossEras
import Ouroboros.Consensus.HardFork.Combinator.Basics
import Ouroboros.Consensus.HardFork.Combinator.Block
import Ouroboros.Consensus.HardFork.Combinator.Forging
import Ouroboros.Consensus.HardFork.Combinator.Ledger
import Ouroboros.Consensus.HardFork.Combinator.Ledger.Query
import Ouroboros.Consensus.HardFork.Combinator.Mempool
import Ouroboros.Consensus.HardFork.Combinator.PartialConfig
import Ouroboros.Consensus.HardFork.Combinator.Protocol
import qualified Ouroboros.Consensus.HardFork.Combinator.State as State
import Ouroboros.Consensus.HardFork.Combinator.State.Types
import qualified Ouroboros.Consensus.HardFork.History as History
import Ouroboros.Consensus.HeaderValidation
import Ouroboros.Consensus.Ledger.Abstract
import Ouroboros.Consensus.Ledger.Extended
import Ouroboros.Consensus.Ledger.Query
import Ouroboros.Consensus.Ledger.SupportsMempool
import Ouroboros.Consensus.Node.ProtocolInfo
import Ouroboros.Consensus.Protocol.Abstract
import Ouroboros.Consensus.Storage.ChainDB.Init (InitChainDB)
import qualified Ouroboros.Consensus.Storage.ChainDB.Init as InitChainDB
import Ouroboros.Consensus.Storage.Serialisation
import Ouroboros.Consensus.TypeFamilyWrappers

{-------------------------------------------------------------------------------
  Projection/injection for a single block into degenerate HardForkBlock
-------------------------------------------------------------------------------}

class Isomorphic f where
  project :: NoHardForks blk => f (HardForkBlock '[blk]) -> f blk
  inject :: NoHardForks blk => f blk -> f (HardForkBlock '[blk])

project' ::
  forall proxy f x y blk.
  ( Isomorphic f
  , NoHardForks blk
  , Coercible x (f (HardForkBlock '[blk]))
  , Coercible y (f blk)
  ) =>
  proxy (f blk) -> x -> y
project' _ =
  (coerce :: f blk -> y)
    . project
    . (coerce :: x -> f (HardForkBlock '[blk]))

inject' ::
  forall proxy f x y blk.
  ( Isomorphic f
  , NoHardForks blk
  , Coercible x (f blk)
  , Coercible y (f (HardForkBlock '[blk]))
  ) =>
  proxy (f blk) -> x -> y
inject' _ =
  (coerce :: f (HardForkBlock '[blk]) -> y)
    . inject
    . (coerce :: x -> f blk)

{-------------------------------------------------------------------------------
  Defaults (to ease implementation)
-------------------------------------------------------------------------------}

type IsomorphicUnary :: ((k -> Type) -> [k] -> Type) -> (k -> Type) -> k -> Type
newtype IsomorphicUnary h f a = IsomorphicUnary (f a)

instance
  ( IsSOPLike h
  , forall blk. Coercible (f (HardForkBlock '[blk])) (h f '[blk])
  ) =>
  Isomorphic (IsomorphicUnary h f)
  where
  project ::
    forall blk.
    IsomorphicUnary h f (HardForkBlock '[blk]) ->
    IsomorphicUnary h f blk
  project = coerce (fromSOPLike :: h f '[blk] -> f blk)

  inject ::
    forall blk.
    IsomorphicUnary h f blk ->
    IsomorphicUnary h f (HardForkBlock '[blk])
  inject = coerce (toSOPLike :: f blk -> h f '[blk])

type IsSOPLike :: ((k -> Type) -> [k] -> Type) -> Constraint
class IsSOPLike h where
  fromSOPLike :: h f '[a] -> f a
  toSOPLike :: f a -> h f '[a]

instance IsSOPLike NS where
  fromSOPLike = unZ
  toSOPLike = Z

instance IsSOPLike NP where
  fromSOPLike = hd
  toSOPLike = (:* Nil)

instance IsSOPLike HardForkState where
  fromSOPLike = State.fromTZ
  toSOPLike = HardForkState . Telescope.TZ . State.Current History.initBound

{-------------------------------------------------------------------------------
  Forwarding instances
-------------------------------------------------------------------------------}

instance Isomorphic ((->) a) where
  project f = coerce (project @I) . f
  inject f = coerce (inject @I) . f

{-------------------------------------------------------------------------------
  Simple instances
-------------------------------------------------------------------------------}

deriving via IsomorphicUnary NP BlockConfig instance Isomorphic BlockConfig
deriving via IsomorphicUnary NP CodecConfig instance Isomorphic CodecConfig
deriving via IsomorphicUnary NP StorageConfig instance Isomorphic StorageConfig

deriving via IsomorphicUnary NS GenTx instance Isomorphic GenTx
deriving via IsomorphicUnary NS Header instance Isomorphic Header
deriving via IsomorphicUnary NS I instance Isomorphic I
deriving via IsomorphicUnary NS WrapCannotForge instance Isomorphic WrapCannotForge
deriving via
  IsomorphicUnary NS WrapForgeStateUpdateError
  instance
    Isomorphic WrapForgeStateUpdateError
deriving via IsomorphicUnary NS WrapGenTxId instance Isomorphic WrapGenTxId
deriving via IsomorphicUnary NS WrapIsLeader instance Isomorphic WrapIsLeader
deriving via IsomorphicUnary NS WrapTipInfo instance Isomorphic WrapTipInfo
deriving via IsomorphicUnary NS WrapValidatedGenTx instance Isomorphic WrapValidatedGenTx

deriving via
  IsomorphicUnary HardForkState (Flip LedgerState mk)
  instance
    Isomorphic (Flip LedgerState mk)
deriving via
  IsomorphicUnary HardForkState WrapChainDepState
  instance
    Isomorphic WrapChainDepState

{-------------------------------------------------------------------------------
  Hash
-------------------------------------------------------------------------------}

instance Isomorphic WrapHeaderHash where
  project ::
    forall blk.
    ConvertRawHash blk =>
    WrapHeaderHash (HardForkBlock '[blk]) -> WrapHeaderHash blk
  project =
    WrapHeaderHash
      . fromShortRawHash (Proxy @blk)
      . getOneEraHash
      . unwrapHeaderHash

  inject ::
    forall blk.
    ConvertRawHash blk =>
    WrapHeaderHash blk -> WrapHeaderHash (HardForkBlock '[blk])
  inject =
    WrapHeaderHash
      . OneEraHash
      . toShortRawHash (Proxy @blk)
      . unwrapHeaderHash

instance Isomorphic ChainHash where
  project ::
    forall blk.
    NoHardForks blk =>
    ChainHash (HardForkBlock '[blk]) -> ChainHash blk
  project GenesisHash = GenesisHash
  project (BlockHash h) = BlockHash (project' (Proxy @(WrapHeaderHash blk)) h)

  inject ::
    forall blk.
    NoHardForks blk =>
    ChainHash blk -> ChainHash (HardForkBlock '[blk])
  inject GenesisHash = GenesisHash
  inject (BlockHash h) = BlockHash (inject' (Proxy @(WrapHeaderHash blk)) h)

{-------------------------------------------------------------------------------
  Config
-------------------------------------------------------------------------------}

-- | Projection/injection for 'TopLevelConfig'
--
-- NOTE: We do not define one for 'LedgerConfig' or 'ConsensusConfig', since
-- we need the 'EraParams' for their injections, which we can only derive if
-- we have the top-level config.
instance Isomorphic TopLevelConfig where
  project ::
    forall blk.
    NoHardForks blk =>
    TopLevelConfig (HardForkBlock '[blk]) -> TopLevelConfig blk
  project tlc =
    mkTopLevelConfig
      (auxConsensus $ configConsensus tlc)
      (auxLedger $ configLedger tlc)
      (project $ configBlock tlc)
      (project $ configCodec tlc)
      (project $ configStorage tlc)
      emptyCheckpointsMap
   where
    ei :: EpochInfo (Except PastHorizonException)
    ei = immutableEpochInfo $ project tlc

    auxLedger :: LedgerConfig (HardForkBlock '[blk]) -> LedgerConfig blk
    auxLedger =
      completeLedgerConfig (Proxy @blk) ei
        . unwrapPartialLedgerConfig
        . hd
        . getPerEraLedgerConfig
        . hardForkLedgerConfigPerEra

    auxConsensus ::
      ConsensusConfig (BlockProtocol (HardForkBlock '[blk])) ->
      ConsensusConfig (BlockProtocol blk)
    auxConsensus =
      completeConsensusConfig (Proxy @(BlockProtocol blk)) ei
        . unwrapPartialConsensusConfig
        . hd
        . getPerEraConsensusConfig
        . hardForkConsensusConfigPerEra

  inject ::
    forall blk.
    NoHardForks blk =>
    TopLevelConfig blk -> TopLevelConfig (HardForkBlock '[blk])
  inject tlc =
    mkTopLevelConfig
      (auxConsensus $ configConsensus tlc)
      (auxLedger $ configLedger tlc)
      (inject $ configBlock tlc)
      (inject $ configCodec tlc)
      (inject $ configStorage tlc)
      emptyCheckpointsMap
   where
    eraParams = immutableEraParams tlc

    auxLedger :: LedgerConfig blk -> LedgerConfig (HardForkBlock '[blk])
    auxLedger cfg =
      HardForkLedgerConfig
        { hardForkLedgerConfigShape = History.singletonShape eraParams
        , hardForkLedgerConfigPerEra =
            PerEraLedgerConfig $
              WrapPartialLedgerConfig (toPartialLedgerConfig (Proxy @blk) cfg)
                :* Nil
        }

    auxConsensus ::
      ConsensusConfig (BlockProtocol blk) ->
      ConsensusConfig (BlockProtocol (HardForkBlock '[blk]))
    auxConsensus cfg =
      HardForkConsensusConfig
        { hardForkConsensusConfigK = protocolSecurityParam cfg
        , hardForkConsensusConfigShape = History.singletonShape eraParams
        , hardForkConsensusConfigPerEra =
            PerEraConsensusConfig $
              WrapPartialConsensusConfig (toPartialConsensusConfig (Proxy @(BlockProtocol blk)) cfg)
                :* Nil
        }

{-------------------------------------------------------------------------------
  Various kinds of records
-------------------------------------------------------------------------------}

instance Isomorphic HeaderState where
  project ::
    forall blk.
    NoHardForks blk =>
    HeaderState (HardForkBlock '[blk]) -> HeaderState blk
  project HeaderState{..} =
    HeaderState
      { headerStateTip = project <$> headerStateTip
      , headerStateChainDep = project' (Proxy @(WrapChainDepState blk)) headerStateChainDep
      }

  inject ::
    forall blk.
    NoHardForks blk =>
    HeaderState blk -> HeaderState (HardForkBlock '[blk])
  inject HeaderState{..} =
    HeaderState
      { headerStateTip = inject <$> headerStateTip
      , headerStateChainDep = inject' (Proxy @(WrapChainDepState blk)) headerStateChainDep
      }

instance Isomorphic (FlipTickedLedgerState mk) where
  project =
    State.currentState
      . Telescope.fromTZ
      . getHardForkState
      . tickedHardForkLedgerStatePerEra
      . getFlipTickedLedgerState

  inject =
    FlipTickedLedgerState
      . TickedHardForkLedgerState TransitionImpossible
      . HardForkState
      . Telescope.TZ
      . State.Current History.initBound

instance Isomorphic (Flip ExtLedgerState mk) where
  project (Flip ExtLedgerState{..}) =
    Flip $
      ExtLedgerState
        { ledgerState = unFlip $ project $ Flip ledgerState
        , headerState = project headerState
        }

  inject (Flip ExtLedgerState{..}) =
    Flip $
      ExtLedgerState
        { ledgerState = unFlip $ inject $ Flip ledgerState
        , headerState = inject headerState
        }

instance Isomorphic AnnTip where
  project :: forall blk. NoHardForks blk => AnnTip (HardForkBlock '[blk]) -> AnnTip blk
  project (AnnTip s b nfo) = AnnTip s b (project' (Proxy @(WrapTipInfo blk)) nfo)

  inject (AnnTip s b nfo) = AnnTip s b (OneEraTipInfo (Z (WrapTipInfo nfo)))

instance Functor m => Isomorphic (InitChainDB m) where
  project ::
    forall blk.
    NoHardForks blk =>
    InitChainDB m (HardForkBlock '[blk]) -> InitChainDB m blk
  project = InitChainDB.map (inject' (Proxy @(I blk))) (unFlip . project . Flip)

  inject ::
    forall blk.
    NoHardForks blk =>
    InitChainDB m blk -> InitChainDB m (HardForkBlock '[blk])
  inject = InitChainDB.map (project' (Proxy @(I blk))) (unFlip . inject . Flip)

instance Isomorphic ProtocolClientInfo where
  project ProtocolClientInfo{..} =
    ProtocolClientInfo
      { pClientInfoCodecConfig = project pClientInfoCodecConfig
      }

  inject ProtocolClientInfo{..} =
    ProtocolClientInfo
      { pClientInfoCodecConfig = inject pClientInfoCodecConfig
      }

instance Isomorphic ForgeStateUpdateInfo where
  project ::
    forall blk.
    NoHardForks blk =>
    ForgeStateUpdateInfo (HardForkBlock '[blk]) -> ForgeStateUpdateInfo blk
  project forgeStateUpdateInfo =
    case forgeStateUpdateInfo of
      ForgeStateUpdated forgeStateInfo ->
        ForgeStateUpdated
          (project' (Proxy @(WrapForgeStateInfo blk)) forgeStateInfo)
      ForgeStateUpdateFailed forgeStateUpdateError ->
        ForgeStateUpdateFailed
          (project' (Proxy @(WrapForgeStateUpdateError blk)) forgeStateUpdateError)
      ForgeStateUpdateSuppressed -> ForgeStateUpdateSuppressed

  inject ::
    forall blk.
    NoHardForks blk =>
    ForgeStateUpdateInfo blk -> ForgeStateUpdateInfo (HardForkBlock '[blk])
  inject forgeStateUpdateInfo =
    case forgeStateUpdateInfo of
      ForgeStateUpdated forgeStateInfo ->
        ForgeStateUpdated
          (inject' (Proxy @(WrapForgeStateInfo blk)) forgeStateInfo)
      ForgeStateUpdateFailed forgeStateUpdateError ->
        ForgeStateUpdateFailed
          (inject' (Proxy @(WrapForgeStateUpdateError blk)) forgeStateUpdateError)
      ForgeStateUpdateSuppressed -> ForgeStateUpdateSuppressed

instance Functor m => Isomorphic (BlockForging m) where
<<<<<<< HEAD
  project :: forall blk. NoHardForks blk
          => BlockForging m (HardForkBlock '[blk]) -> BlockForging m blk
  project BlockForging {..} = BlockForging {
        forgeLabel       = forgeLabel
      , canBeLeader      = project' (Proxy @(WrapCanBeLeader blk)) canBeLeader
      , finalize         = finalize
=======
  project ::
    forall blk.
    NoHardForks blk =>
    BlockForging m (HardForkBlock '[blk]) -> BlockForging m blk
  project BlockForging{..} =
    BlockForging
      { forgeLabel = forgeLabel
      , canBeLeader = project' (Proxy @(WrapCanBeLeader blk)) canBeLeader
>>>>>>> b9b87036
      , updateForgeState = \cfg sno tickedChainDepSt ->
          project
            <$> updateForgeState
              (inject cfg)
              sno
              ( injTickedChainDepSt
                  (immutableEpochInfo cfg)
                  tickedChainDepSt
              )
      , checkCanForge = \cfg sno tickedChainDepSt isLeader forgeStateInfo ->
          first (project' (Proxy @(WrapCannotForge blk))) $
            checkCanForge
              (inject cfg)
              sno
              ( injTickedChainDepSt
                  (immutableEpochInfo cfg)
                  tickedChainDepSt
              )
              (inject' (Proxy @(WrapIsLeader blk)) isLeader)
              (inject' (Proxy @(WrapForgeStateInfo blk)) forgeStateInfo)
      , forgeBlock = \cfg bno sno tickedLgrSt txs isLeader ->
          project' (Proxy @(I blk))
            <$> forgeBlock
              (inject cfg)
              bno
              sno
              (getFlipTickedLedgerState (inject (FlipTickedLedgerState tickedLgrSt)))
              (inject' (Proxy @(WrapValidatedGenTx blk)) <$> txs)
              (inject' (Proxy @(WrapIsLeader blk)) isLeader)
      }
<<<<<<< HEAD
    where
      injTickedChainDepSt ::
           EpochInfo (Except PastHorizonException)
        -> Ticked (ChainDepState (BlockProtocol blk))
        -> Ticked (ChainDepState (HardForkProtocol '[blk]))
      injTickedChainDepSt ei =
            (`TickedHardForkChainDepState` ei)
          . HardForkState
          . Telescope.TZ
          . State.Current History.initBound
          . Comp
          . WrapTickedChainDepState

  inject :: forall blk. NoHardForks blk
         => BlockForging m blk -> BlockForging m (HardForkBlock '[blk])
  inject BlockForging {..} = BlockForging {
        forgeLabel       = forgeLabel
      , canBeLeader      = inject' (Proxy @(WrapCanBeLeader blk)) canBeLeader
      , finalize         = finalize
=======
   where
    injTickedChainDepSt ::
      EpochInfo (Except PastHorizonException) ->
      Ticked (ChainDepState (BlockProtocol blk)) ->
      Ticked (ChainDepState (HardForkProtocol '[blk]))
    injTickedChainDepSt ei =
      (`TickedHardForkChainDepState` ei)
        . HardForkState
        . Telescope.TZ
        . State.Current History.initBound
        . Comp
        . WrapTickedChainDepState

  inject ::
    forall blk.
    NoHardForks blk =>
    BlockForging m blk -> BlockForging m (HardForkBlock '[blk])
  inject BlockForging{..} =
    BlockForging
      { forgeLabel = forgeLabel
      , canBeLeader = inject' (Proxy @(WrapCanBeLeader blk)) canBeLeader
>>>>>>> b9b87036
      , updateForgeState = \cfg sno tickedChainDepSt ->
          inject
            <$> updateForgeState
              (project cfg)
              sno
              (projTickedChainDepSt tickedChainDepSt)
      , checkCanForge = \cfg sno tickedChainDepSt isLeader forgeStateInfo ->
          first (inject' (Proxy @(WrapCannotForge blk))) $
            checkCanForge
              (project cfg)
              sno
              (projTickedChainDepSt tickedChainDepSt)
              (project' (Proxy @(WrapIsLeader blk)) isLeader)
              (project' (Proxy @(WrapForgeStateInfo blk)) forgeStateInfo)
      , forgeBlock = \cfg bno sno tickedLgrSt txs isLeader ->
          inject' (Proxy @(I blk))
            <$> forgeBlock
              (project cfg)
              bno
              sno
              (getFlipTickedLedgerState (project (FlipTickedLedgerState tickedLgrSt)))
              (project' (Proxy @(WrapValidatedGenTx blk)) <$> txs)
              (project' (Proxy @(WrapIsLeader blk)) isLeader)
      }
   where
    projTickedChainDepSt ::
      Ticked (ChainDepState (HardForkProtocol '[blk])) ->
      Ticked (ChainDepState (BlockProtocol blk))
    projTickedChainDepSt =
      unwrapTickedChainDepState
        . unComp
        . State.fromTZ
        . tickedHardForkChainDepStatePerEra

instance Isomorphic ProtocolInfo where
  project ::
    forall blk.
    NoHardForks blk =>
    ProtocolInfo (HardForkBlock '[blk]) -> ProtocolInfo blk
  project ProtocolInfo{..} =
    ProtocolInfo
      { pInfoConfig = project pInfoConfig
      , pInfoInitLedger = unFlip $ project $ Flip pInfoInitLedger
      }

  inject ::
    forall blk.
    NoHardForks blk =>
    ProtocolInfo blk -> ProtocolInfo (HardForkBlock '[blk])
  inject ProtocolInfo{..} =
    ProtocolInfo
      { pInfoConfig = inject pInfoConfig
      , pInfoInitLedger = unFlip $ inject $ Flip pInfoInitLedger
      }

{-------------------------------------------------------------------------------
  Types that require take advantage of the fact that we have a single era
-------------------------------------------------------------------------------}

instance Isomorphic WrapApplyTxErr where
  project = aux . unwrapApplyTxErr
   where
    aux :: ApplyTxErr (HardForkBlock '[blk]) -> WrapApplyTxErr blk
    aux (HardForkApplyTxErrFromEra err) = unZ $ getOneEraApplyTxErr err
    aux (HardForkApplyTxErrWrongEra err) = absurd $ mismatchOneEra err

  inject = WrapApplyTxErr . aux
   where
    aux :: WrapApplyTxErr blk -> ApplyTxErr (HardForkBlock '[blk])
    aux = HardForkApplyTxErrFromEra . OneEraApplyTxErr . Z

instance Isomorphic WrapEnvelopeErr where
  project = aux . unwrapEnvelopeErr
   where
    aux ::
      OtherHeaderEnvelopeError (HardForkBlock '[blk]) ->
      WrapEnvelopeErr blk
    aux (HardForkEnvelopeErrFromEra err) = unZ $ getOneEraEnvelopeErr err
    aux (HardForkEnvelopeErrWrongEra err) = absurd $ mismatchOneEra err

  inject = WrapEnvelopeErr . aux
   where
    aux ::
      WrapEnvelopeErr b ->
      OtherHeaderEnvelopeError (HardForkBlock '[b])
    aux = HardForkEnvelopeErrFromEra . OneEraEnvelopeErr . Z

instance Isomorphic WrapCanBeLeader where
  project = OptNP.fromSingleton . getSomeErasCanBeLeader . unwrapCanBeLeader
  inject = WrapCanBeLeader . SomeErasCanBeLeader . OptNP.singleton

instance Isomorphic WrapForgeStateInfo where
  project (WrapForgeStateInfo forgeStateInfo) =
    case forgeStateInfo of
      CurrentEraForgeStateUpdated info -> unZ $ getOneEraForgeStateInfo info
  inject =
    WrapForgeStateInfo
      . CurrentEraForgeStateUpdated
      . OneEraForgeStateInfo
      . Z

instance Isomorphic WrapLedgerView where
  project = State.fromTZ . hardForkLedgerViewPerEra . unwrapLedgerView
  inject =
    WrapLedgerView
      . HardForkLedgerView TransitionImpossible
      . HardForkState
      . Telescope.TZ
      . Current History.initBound

instance Isomorphic (SomeSecond (NestedCtxt f)) where
  project (SomeSecond ctxt) = SomeSecond $ projNestedCtxt ctxt
  inject (SomeSecond ctxt) = SomeSecond $ injNestedCtxt ctxt

instance Isomorphic WrapLedgerErr where
  project = WrapLedgerErr . aux . unwrapLedgerErr
   where
    aux :: HardForkLedgerError '[blk] -> LedgerErr (LedgerState blk)
    aux (HardForkLedgerErrorFromEra err) =
      unwrapLedgerErr
        . unZ
        . getOneEraLedgerError
        $ err
    aux (HardForkLedgerErrorWrongEra err) =
      absurd $ mismatchOneEra err

  inject = WrapLedgerErr . aux . unwrapLedgerErr
   where
    aux :: LedgerErr (LedgerState blk) -> HardForkLedgerError '[blk]
    aux = HardForkLedgerErrorFromEra . OneEraLedgerError . Z . WrapLedgerErr

{-------------------------------------------------------------------------------
  Serialised
-------------------------------------------------------------------------------}

instance Isomorphic SerialisedHeader where
  project =
    SerialisedHeaderFromDepPair
      . depPairFirst projNestedCtxt
      . serialisedHeaderToDepPair

  inject =
    SerialisedHeaderFromDepPair
      . depPairFirst injNestedCtxt
      . serialisedHeaderToDepPair

{-------------------------------------------------------------------------------
  Dependent types

  TODO: Class?
-------------------------------------------------------------------------------}

-- | Project 'BlockQuery'
--
-- Not an instance of 'Isomorphic' because the types change.
projQuery ::
  BlockQuery (HardForkBlock '[b]) fp result ->
  ( forall result'.
    (result :~: HardForkQueryResult '[b] result') ->
    BlockQuery b fp result' ->
    a
  ) ->
  a
projQuery qry k =
  getHardForkQuery
    qry
    (\Refl -> k Refl . aux)
    (\Refl prfNonEmpty _ _ -> case prfNonEmpty of {})
    (\Refl prfNonEmpty _ -> case prfNonEmpty of {})
 where
  aux :: QueryIfCurrent '[b] fp result -> BlockQuery b fp result
  aux (QZ q) = q
  aux (QS q) = case q of {}

projQuery' ::
  BlockQuery (HardForkBlock '[b]) fp result ->
  ProjHardForkQuery fp b result
projQuery' qry = projQuery qry $ \Refl -> ProjHardForkQuery

type ProjHardForkQuery :: QueryFootprint -> Type -> Type -> Type
data ProjHardForkQuery fp b res where
  ProjHardForkQuery ::
    BlockQuery b fp result' ->
    ProjHardForkQuery fp b (HardForkQueryResult '[b] result')

-- | Inject 'BlockQuery'
--
-- Not an instance of 'Isomorphic' because the types change.
injQuery ::
  forall fp b result.
  BlockQuery b fp result ->
  BlockQuery (HardForkBlock '[b]) fp (HardForkQueryResult '[b] result)
injQuery = QueryIfCurrent . QZ

projQueryResult :: HardForkQueryResult '[b] result -> result
projQueryResult (Left err) = absurd $ mismatchOneEra err
projQueryResult (Right result) = result

injQueryResult :: result -> HardForkQueryResult '[b] result
injQueryResult = Right

projNestedCtxt :: NestedCtxt f (HardForkBlock '[blk]) a -> NestedCtxt f blk a
projNestedCtxt = NestedCtxt . aux . flipNestedCtxt
 where
  aux :: NestedCtxt_ (HardForkBlock '[blk]) f a -> NestedCtxt_ blk f a
  aux (NCZ ctxt) = ctxt

injNestedCtxt :: NestedCtxt f blk a -> NestedCtxt f (HardForkBlock '[blk]) a
injNestedCtxt = NestedCtxt . NCZ . flipNestedCtxt<|MERGE_RESOLUTION|>--- conflicted
+++ resolved
@@ -426,14 +426,6 @@
       ForgeStateUpdateSuppressed -> ForgeStateUpdateSuppressed
 
 instance Functor m => Isomorphic (BlockForging m) where
-<<<<<<< HEAD
-  project :: forall blk. NoHardForks blk
-          => BlockForging m (HardForkBlock '[blk]) -> BlockForging m blk
-  project BlockForging {..} = BlockForging {
-        forgeLabel       = forgeLabel
-      , canBeLeader      = project' (Proxy @(WrapCanBeLeader blk)) canBeLeader
-      , finalize         = finalize
-=======
   project ::
     forall blk.
     NoHardForks blk =>
@@ -442,7 +434,7 @@
     BlockForging
       { forgeLabel = forgeLabel
       , canBeLeader = project' (Proxy @(WrapCanBeLeader blk)) canBeLeader
->>>>>>> b9b87036
+      , finalize = finalize
       , updateForgeState = \cfg sno tickedChainDepSt ->
           project
             <$> updateForgeState
@@ -473,27 +465,6 @@
               (inject' (Proxy @(WrapValidatedGenTx blk)) <$> txs)
               (inject' (Proxy @(WrapIsLeader blk)) isLeader)
       }
-<<<<<<< HEAD
-    where
-      injTickedChainDepSt ::
-           EpochInfo (Except PastHorizonException)
-        -> Ticked (ChainDepState (BlockProtocol blk))
-        -> Ticked (ChainDepState (HardForkProtocol '[blk]))
-      injTickedChainDepSt ei =
-            (`TickedHardForkChainDepState` ei)
-          . HardForkState
-          . Telescope.TZ
-          . State.Current History.initBound
-          . Comp
-          . WrapTickedChainDepState
-
-  inject :: forall blk. NoHardForks blk
-         => BlockForging m blk -> BlockForging m (HardForkBlock '[blk])
-  inject BlockForging {..} = BlockForging {
-        forgeLabel       = forgeLabel
-      , canBeLeader      = inject' (Proxy @(WrapCanBeLeader blk)) canBeLeader
-      , finalize         = finalize
-=======
    where
     injTickedChainDepSt ::
       EpochInfo (Except PastHorizonException) ->
@@ -515,7 +486,7 @@
     BlockForging
       { forgeLabel = forgeLabel
       , canBeLeader = inject' (Proxy @(WrapCanBeLeader blk)) canBeLeader
->>>>>>> b9b87036
+      , finalize = finalize
       , updateForgeState = \cfg sno tickedChainDepSt ->
           inject
             <$> updateForgeState
