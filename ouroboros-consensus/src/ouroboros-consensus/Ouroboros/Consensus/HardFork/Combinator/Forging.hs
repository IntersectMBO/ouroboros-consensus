{-# LANGUAGE DataKinds #-}
{-# LANGUAGE FlexibleContexts #-}
{-# LANGUAGE GADTs #-}
{-# LANGUAGE ScopedTypeVariables #-}
{-# LANGUAGE StandaloneDeriving #-}
{-# LANGUAGE TypeFamilies #-}
{-# LANGUAGE TypeOperators #-}
{-# OPTIONS_GHC -Wno-orphans #-}

module Ouroboros.Consensus.HardFork.Combinator.Forging
  ( HardForkCannotForge
  , HardForkForgeStateInfo (..)
  , HardForkForgeStateUpdateError
  , hardForkBlockForging
  ) where

<<<<<<< HEAD
import           Control.Monad (void)
import           Data.Functor.Product
import           Data.Maybe (fromMaybe)
import           Data.SOP (Top)
import           Data.SOP.BasicFunctors
import           Data.SOP.Constraint (All)
import           Data.SOP.Functors (Product2 (..))
import           Data.SOP.Index
import           Data.SOP.InPairs (InPairs)
=======
import Data.Functor.Product
import Data.Maybe (fromMaybe)
import Data.SOP.BasicFunctors
import Data.SOP.Functors (Product2 (..))
import Data.SOP.InPairs (InPairs)
>>>>>>> b9b87036
import qualified Data.SOP.InPairs as InPairs
import Data.SOP.Index
import qualified Data.SOP.Match as Match
import Data.SOP.OptNP (NonEmptyOptNP, OptNP, ViewOptNP (..))
import qualified Data.SOP.OptNP as OptNP
import Data.SOP.Strict
import Data.Text (Text)
import Ouroboros.Consensus.Block
import Ouroboros.Consensus.Config
import Ouroboros.Consensus.HardFork.Combinator.Abstract
import Ouroboros.Consensus.HardFork.Combinator.AcrossEras
import Ouroboros.Consensus.HardFork.Combinator.Basics
import Ouroboros.Consensus.HardFork.Combinator.InjectTxs
import Ouroboros.Consensus.HardFork.Combinator.Ledger
import Ouroboros.Consensus.HardFork.Combinator.Mempool
import Ouroboros.Consensus.HardFork.Combinator.Protocol
import qualified Ouroboros.Consensus.HardFork.Combinator.State as State
import Ouroboros.Consensus.Ledger.Abstract
import Ouroboros.Consensus.TypeFamilyWrappers

-- | If we cannot forge, it's because the current era could not forge
type HardForkCannotForge xs = OneEraCannotForge xs

type instance CannotForge (HardForkBlock xs) = HardForkCannotForge xs

-- | For each era in which we want to forge blocks, we have a 'BlockForging',
-- and thus 'ForgeStateInfo'.
--
-- When we update the hard fork forge state, we only update the forge state of
-- the current era. However, the current era /might not/ have a forge state as
-- it lacks a 'BlockForging'.
--
-- TODO #2766: expire past 'ForgeState'
data HardForkForgeStateInfo xs where
  -- | There is no 'BlockForging' record for the current era.
  CurrentEraLacksBlockForging ::
    EraIndex (x ': y ': xs) ->
    HardForkForgeStateInfo (x ': y ': xs)
  -- | The 'ForgeState' of the current era was updated.
  CurrentEraForgeStateUpdated ::
    OneEraForgeStateInfo xs ->
    HardForkForgeStateInfo xs

deriving instance CanHardFork xs => Show (HardForkForgeStateInfo xs)

type instance ForgeStateInfo (HardForkBlock xs) = HardForkForgeStateInfo xs

-- | For each era in which we want to forge blocks, we have a 'BlockForging',
-- and thus 'ForgeStateUpdateError'.
type HardForkForgeStateUpdateError xs = OneEraForgeStateUpdateError xs

type instance
  ForgeStateUpdateError (HardForkBlock xs) =
    HardForkForgeStateUpdateError xs

hardForkBlockForging ::
  forall m xs.
  (CanHardFork xs, Monad m) =>
  -- | Used as the 'forgeLabel', the labels of the given 'BlockForging's will
  -- be ignored.
  Text ->
  NonEmptyOptNP (BlockForging m) xs ->
  BlockForging m (HardForkBlock xs)
hardForkBlockForging label blockForging =
<<<<<<< HEAD
    BlockForging {
        forgeLabel       = label
      , canBeLeader      = hardForkCanBeLeader               blockForging
      , updateForgeState = hardForkUpdateForgeState          blockForging
      , checkCanForge    = hardForkCheckCanForge             blockForging
      , forgeBlock       = hardForkForgeBlock                blockForging
      , finalize         = hardForkFinalize                  blockForging
      }
=======
  BlockForging
    { forgeLabel = label
    , canBeLeader = hardForkCanBeLeader blockForging
    , updateForgeState = hardForkUpdateForgeState blockForging
    , checkCanForge = hardForkCheckCanForge blockForging
    , forgeBlock = hardForkForgeBlock blockForging
    }
>>>>>>> b9b87036

hardForkCanBeLeader ::
  CanHardFork xs =>
  NonEmptyOptNP (BlockForging m) xs -> HardForkCanBeLeader xs
hardForkCanBeLeader =
  SomeErasCanBeLeader
    . hmap (WrapCanBeLeader . canBeLeader)

hardForkFinalize :: (Monad m, All Top xs)
                 => NonEmptyOptNP (BlockForging m) xs -> m ()
hardForkFinalize blockForging =
  void $ htraverse_ finalize blockForging

-- | POSTCONDITION: the returned 'ForgeStateUpdateInfo' is from the same era as
-- the ticked 'ChainDepState'.
hardForkUpdateForgeState ::
  forall m xs.
  (CanHardFork xs, Monad m) =>
  NonEmptyOptNP (BlockForging m) xs ->
  TopLevelConfig (HardForkBlock xs) ->
  SlotNo ->
  Ticked (HardForkChainDepState xs) ->
  m (ForgeStateUpdateInfo (HardForkBlock xs))
hardForkUpdateForgeState
  blockForging
  cfg
  curSlot
  (TickedHardForkChainDepState chainDepState ei) =
    case OptNP.view blockForging of
      OptNP_ExactlyOne blockForging' ->
        injectSingle
          <$> updateForgeState
            blockForging'
            (hd (distribTopLevelConfig ei cfg))
            curSlot
            (unwrapTickedChainDepState . unComp . State.fromTZ $ chainDepState)
      OptNP_AtLeastTwo ->
        fmap undistrib
          $ hsequence'
          $ hzipWith3
            aux
            (OptNP.toNP blockForging)
            (distribTopLevelConfig ei cfg)
          $ State.tip chainDepState
   where
    injectSingle ::
      xs ~ '[blk] =>
      ForgeStateUpdateInfo blk ->
      ForgeStateUpdateInfo (HardForkBlock '[blk])
    injectSingle forgeStateUpdateInfo =
      case forgeStateUpdateInfo of
        ForgeStateUpdated info -> ForgeStateUpdated $ injInfo index info
        ForgeStateUpdateFailed err -> ForgeStateUpdateFailed $ injUpdateError index err
        ForgeStateUpdateSuppressed -> ForgeStateUpdateSuppressed
     where
      index :: Index '[blk] blk
      index = IZ

    aux ::
      (Maybe :.: BlockForging m) blk ->
      TopLevelConfig blk ->
      (Ticked :.: WrapChainDepState) blk ->
      (m :.: (Maybe :.: ForgeStateUpdateInfo)) blk
    aux (Comp mBlockForging) cfg' (Comp chainDepState') =
      Comp $ fmap Comp $ case mBlockForging of
        Nothing -> return Nothing
        Just blockForging' ->
          Just
            <$> updateForgeState
              blockForging'
              cfg'
              curSlot
              (unwrapTickedChainDepState chainDepState')

    injInfo ::
      Index xs blk ->
      ForgeStateInfo blk ->
      ForgeStateInfo (HardForkBlock xs)
    injInfo index =
      CurrentEraForgeStateUpdated
        . OneEraForgeStateInfo
        . injectNS index
        . WrapForgeStateInfo

    injUpdateError ::
      Index xs blk ->
      ForgeStateUpdateError blk ->
      ForgeStateUpdateError (HardForkBlock xs)
    injUpdateError index =
      OneEraForgeStateUpdateError
        . injectNS index
        . WrapForgeStateUpdateError

    undistrib ::
      xs ~ (x ': y ': zs) =>
      NS (Maybe :.: ForgeStateUpdateInfo) xs ->
      ForgeStateUpdateInfo (HardForkBlock xs)
    undistrib = hcollapse . himap inj
     where
      inj ::
        forall blk.
        Index xs blk ->
        (Maybe :.: ForgeStateUpdateInfo) blk ->
        K (ForgeStateUpdateInfo (HardForkBlock xs)) blk
      inj index (Comp mForgeStateUpdateInfo) =
        K $ case mForgeStateUpdateInfo of
          Nothing -> ForgeStateUpdated $ CurrentEraLacksBlockForging $ eraIndexFromIndex index
          Just forgeStateUpdateInfo ->
            case forgeStateUpdateInfo of
              ForgeStateUpdated info -> ForgeStateUpdated $ injInfo index info
              ForgeStateUpdateFailed err -> ForgeStateUpdateFailed $ injUpdateError index err
              ForgeStateUpdateSuppressed -> ForgeStateUpdateSuppressed

-- | PRECONDITION: the ticked 'ChainDepState', the 'HardForkIsLeader', and the
-- 'HardForkStateInfo' are all from the same era, and we must have a
-- 'BlockForging' for that era.
--
-- This follows from the postconditions of 'check' and
-- 'hardForkUpdateForgeState'.
hardForkCheckCanForge ::
  forall m xs empty.
  CanHardFork xs =>
  OptNP empty (BlockForging m) xs ->
  TopLevelConfig (HardForkBlock xs) ->
  SlotNo ->
  Ticked (HardForkChainDepState xs) ->
  HardForkIsLeader xs ->
  HardForkForgeStateInfo xs ->
  Either (HardForkCannotForge xs) ()
hardForkCheckCanForge
  blockForging
  cfg
  curSlot
  (TickedHardForkChainDepState chainDepState ei)
  isLeader
  forgeStateInfo =
    distrib $
      hizipWith3
        checkOne
        (distribTopLevelConfig ei cfg)
        (OptNP.toNP blockForging)
        -- We know all three NSs must be from the same era, because they were
        -- all produced from the same 'BlockForging'. Unfortunately, we can't
        -- enforce it statically.
        ( Match.mustMatchNS "ForgeStateInfo" forgeStateInfo' $
            Match.mustMatchNS "IsLeader" (getOneEraIsLeader isLeader) $
              State.tip chainDepState
        )
   where
    distrib ::
      NS (Maybe :.: WrapCannotForge) xs ->
      Either (HardForkCannotForge xs) ()
    distrib = maybe (Right ()) (Left . OneEraCannotForge) . hsequence'

    missingBlockForgingImpossible :: EraIndex xs -> String
    missingBlockForgingImpossible eraIndex =
      "impossible: current era lacks block forging but we have an IsLeader proof "
        <> show eraIndex

    forgeStateInfo' :: NS WrapForgeStateInfo xs
    forgeStateInfo' = case forgeStateInfo of
      CurrentEraForgeStateUpdated info -> getOneEraForgeStateInfo info
      CurrentEraLacksBlockForging eraIndex ->
        error $ missingBlockForgingImpossible eraIndex

    checkOne ::
      Index xs blk ->
      TopLevelConfig blk ->
      (Maybe :.: BlockForging m) blk ->
      Product
        WrapForgeStateInfo
        ( Product
            WrapIsLeader
            (Ticked :.: WrapChainDepState)
        )
        blk ->
      (Maybe :.: WrapCannotForge) blk
    -- \^ We use @Maybe x@ instead of @Either x ()@ because the former can
    -- be partially applied.
    checkOne
      index
      cfg'
      (Comp mBlockForging')
      ( Pair
          (WrapForgeStateInfo forgeStateInfo'')
          ( Pair
              (WrapIsLeader isLeader')
              (Comp tickedChainDepState)
            )
        ) =
        Comp $
          either (Just . WrapCannotForge) (const Nothing) $
            checkCanForge
              ( fromMaybe
                  (error (missingBlockForgingImpossible (eraIndexFromIndex index)))
                  mBlockForging'
              )
              cfg'
              curSlot
              (unwrapTickedChainDepState tickedChainDepState)
              isLeader'
              forgeStateInfo''

-- | PRECONDITION: the ticked 'LedgerState' and 'HardForkIsLeader' are from the
-- same era, and we must have a 'BlockForging' for that era.
--
-- This follows from the postcondition of 'check' and the fact that the ticked
-- 'ChainDepState' and ticked 'LedgerState' are from the same era.
hardForkForgeBlock ::
  forall m xs empty.
  (CanHardFork xs, Monad m) =>
  OptNP empty (BlockForging m) xs ->
  TopLevelConfig (HardForkBlock xs) ->
  BlockNo ->
  SlotNo ->
  TickedLedgerState (HardForkBlock xs) EmptyMK ->
  [Validated (GenTx (HardForkBlock xs))] ->
  HardForkIsLeader xs ->
  m (HardForkBlock xs)
hardForkForgeBlock
  blockForging
  cfg
  bno
  sno
  (TickedHardForkLedgerState transition ledgerState)
  txs
  isLeader =
    fmap (HardForkBlock . OneEraBlock)
      $ hsequence
      $ hizipWith3
        forgeBlockOne
        cfgs
        (OptNP.toNP blockForging)
      $ injectValidatedTxs (map (getOneEraValidatedGenTx . getHardForkValidatedGenTx) txs)
      -- We know both NSs must be from the same era, because they were all
      -- produced from the same 'BlockForging'. Unfortunately, we can't enforce
      -- it statically.
      $ Match.mustMatchNS
        "IsLeader"
        (getOneEraIsLeader isLeader)
        (State.tip ledgerState)
   where
    cfgs = distribTopLevelConfig ei cfg
    ei =
      State.epochInfoPrecomputedTransitionInfo
        (hardForkLedgerConfigShape (configLedger cfg))
        transition
        ledgerState

    missingBlockForgingImpossible :: EraIndex xs -> String
    missingBlockForgingImpossible eraIndex =
      "impossible: current era lacks block forging but we have an IsLeader proof "
        <> show eraIndex

    injectValidatedTxs ::
      [NS WrapValidatedGenTx xs] ->
      NS f xs ->
      NS (Product f ([] :.: WrapValidatedGenTx)) xs
    injectValidatedTxs = noMismatches .: flip (matchValidatedTxsNS injTxs)
     where
      injTxs :: InPairs InjectValidatedTx xs
      injTxs =
        InPairs.hmap (\(Pair2 _ x) -> x) $
          InPairs.requiringBoth
            (hmap (WrapLedgerConfig . configLedger) cfgs)
            hardForkInjectTxs

      -- \| We know the transactions must be valid w.r.t. the given ledger
      -- state, the Mempool maintains that invariant. That means they are
      -- either from the same era, or can be injected into that era.
      noMismatches ::
        ([Match.Mismatch WrapValidatedGenTx f xs], NS (Product f ([] :.: WrapValidatedGenTx)) xs) ->
        NS (Product f ([] :.: WrapValidatedGenTx)) xs
      noMismatches ([], xs) = xs
      noMismatches (_errs, _) = error "unexpected unmatchable transactions"

    -- \| Unwraps all the layers needed for SOP and call 'forgeBlock'.
    forgeBlockOne ::
      Index xs blk ->
      TopLevelConfig blk ->
      (Maybe :.: BlockForging m) blk ->
      Product
        ( Product
            WrapIsLeader
            (FlipTickedLedgerState EmptyMK)
        )
        ([] :.: WrapValidatedGenTx)
        blk ->
      m blk
    forgeBlockOne
      index
      cfg'
      (Comp mBlockForging')
      ( Pair
          (Pair (WrapIsLeader isLeader') (FlipTickedLedgerState ledgerState'))
          (Comp txs')
        ) =
        forgeBlock
          ( fromMaybe
              (error (missingBlockForgingImpossible (eraIndexFromIndex index)))
              mBlockForging'
          )
          cfg'
          bno
          sno
          ledgerState'
          (map unwrapValidatedGenTx txs')
          isLeader'<|MERGE_RESOLUTION|>--- conflicted
+++ resolved
@@ -14,23 +14,14 @@
   , hardForkBlockForging
   ) where
 
-<<<<<<< HEAD
-import           Control.Monad (void)
-import           Data.Functor.Product
-import           Data.Maybe (fromMaybe)
-import           Data.SOP (Top)
-import           Data.SOP.BasicFunctors
-import           Data.SOP.Constraint (All)
-import           Data.SOP.Functors (Product2 (..))
-import           Data.SOP.Index
-import           Data.SOP.InPairs (InPairs)
-=======
+import Control.Monad (void)
 import Data.Functor.Product
 import Data.Maybe (fromMaybe)
+import Data.SOP (Top)
 import Data.SOP.BasicFunctors
+import Data.SOP.Constraint (All)
 import Data.SOP.Functors (Product2 (..))
 import Data.SOP.InPairs (InPairs)
->>>>>>> b9b87036
 import qualified Data.SOP.InPairs as InPairs
 import Data.SOP.Index
 import qualified Data.SOP.Match as Match
@@ -95,24 +86,14 @@
   NonEmptyOptNP (BlockForging m) xs ->
   BlockForging m (HardForkBlock xs)
 hardForkBlockForging label blockForging =
-<<<<<<< HEAD
-    BlockForging {
-        forgeLabel       = label
-      , canBeLeader      = hardForkCanBeLeader               blockForging
-      , updateForgeState = hardForkUpdateForgeState          blockForging
-      , checkCanForge    = hardForkCheckCanForge             blockForging
-      , forgeBlock       = hardForkForgeBlock                blockForging
-      , finalize         = hardForkFinalize                  blockForging
-      }
-=======
   BlockForging
     { forgeLabel = label
     , canBeLeader = hardForkCanBeLeader blockForging
     , updateForgeState = hardForkUpdateForgeState blockForging
     , checkCanForge = hardForkCheckCanForge blockForging
     , forgeBlock = hardForkForgeBlock blockForging
+    , finalize = hardForkFinalize blockForging
     }
->>>>>>> b9b87036
 
 hardForkCanBeLeader ::
   CanHardFork xs =>
@@ -121,8 +102,9 @@
   SomeErasCanBeLeader
     . hmap (WrapCanBeLeader . canBeLeader)
 
-hardForkFinalize :: (Monad m, All Top xs)
-                 => NonEmptyOptNP (BlockForging m) xs -> m ()
+hardForkFinalize ::
+  (Monad m, All Top xs) =>
+  NonEmptyOptNP (BlockForging m) xs -> m ()
 hardForkFinalize blockForging =
   void $ htraverse_ finalize blockForging
 
