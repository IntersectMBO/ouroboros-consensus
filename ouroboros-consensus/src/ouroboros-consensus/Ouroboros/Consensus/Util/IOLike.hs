{-# LANGUAGE FlexibleContexts      #-}
{-# LANGUAGE QuantifiedConstraints #-}
{-# LANGUAGE ScopedTypeVariables   #-}

module Ouroboros.Consensus.Util.IOLike (
    IOLike (..)
    -- * Re-exports
    -- *** MonadThrow
  , Exception (..)
  , ExitCase (..)
  , MonadCatch (..)
  , MonadMask (..)
  , MonadThrow (..)
  , SomeException
    -- *** MonadSTM
  , module Ouroboros.Consensus.Util.MonadSTM.NormalForm
    -- *** MonadFork, TODO: Should we hide this in favour of MonadAsync?
  , MonadFork (..)
  , MonadThread (..)
  , labelThisThread
    -- *** MonadAsync
  , ExceptionInLinkedThread (..)
  , MonadAsync (..)
  , link
  , linkTo
    -- *** MonadST
  , MonadST (..)
    -- *** MonadTime
  , DiffTime
  , MonadMonotonicTime (..)
  , Time (..)
  , addTime
  , diffTime
    -- *** MonadDelay
  , MonadDelay (..)
    -- *** MonadEventlog
  , MonadEventlog (..)
    -- *** MonadEvaluate
  , MonadEvaluate (..)
    -- *** NoThunks
  , NoThunks (..)
  ) where

import           Cardano.Crypto.KES (KESAlgorithm, SignKeyKES)
import qualified Cardano.Crypto.KES as KES
import           Control.Applicative (Alternative)
import           Control.Concurrent.Class.MonadMVar
import           Control.Monad.Class.MonadAsync
import           Control.Monad.Class.MonadEventlog
import           Control.Monad.Class.MonadFork
import           Control.Monad.Class.MonadST
import           Control.Monad.Class.MonadThrow
import           Control.Monad.Class.MonadTime.SI
import           Control.Monad.Class.MonadTimer.SI
import           Data.Functor (void)
import           NoThunks.Class (NoThunks (..))
import           Ouroboros.Consensus.Util.MonadSTM.NormalForm
import           Ouroboros.Consensus.Util.Orphans ()

{-------------------------------------------------------------------------------
  IOLike
-------------------------------------------------------------------------------}

class ( MonadAsync              m
      , MonadMVar               m
      , MonadEventlog           m
      , MonadFork               m
      , MonadST                 m
      , MonadDelay              m
      , MonadThread             m
      , MonadThrow              m
      , MonadCatch              m
      , MonadMask               m
      , MonadMonotonicTime      m
      , MonadEvaluate           m
      , Alternative        (STM m)
<<<<<<< HEAD
      , MonadThrow         (STM m)
=======
>>>>>>> 968d678e
      , MonadCatch         (STM m)
      , forall a. NoThunks (m a)
      , forall a. NoThunks a => NoThunks (StrictTVar m a)
      , forall a. NoThunks a => NoThunks (StrictSVar m a)
      ) => IOLike m where
  -- | Securely forget a KES signing key.
  --
  -- No-op for the IOSim, but 'KES.forgetSignKeyKES' for IO.
  forgetSignKeyKES :: KESAlgorithm v => SignKeyKES v -> m ()

instance IOLike IO where
  forgetSignKeyKES = KES.forgetSignKeyKES

-- | Generalization of 'link' that links an async to an arbitrary thread.
--
-- Non standard (not in 'async' library)
--
linkTo :: (MonadAsync m, MonadFork m, MonadMask m)
       => ThreadId m -> Async m a -> m ()
linkTo tid = linkToOnly tid (not . isCancel)

-- | Generalization of 'linkOnly' that links an async to an arbitrary thread.
--
-- Non standard (not in 'async' library).
--
linkToOnly :: forall m a. (MonadAsync m, MonadFork m, MonadMask m)
           => ThreadId m -> (SomeException -> Bool) -> Async m a -> m ()
linkToOnly tid shouldThrow a = do
    void $ forkRepeat ("linkToOnly " <> show linkedThreadId) $ do
      r <- waitCatch a
      case r of
        Left e | shouldThrow e -> throwTo tid (exceptionInLinkedThread e)
        _otherwise             -> return ()
  where
    linkedThreadId :: ThreadId m
    linkedThreadId = asyncThreadId a

    exceptionInLinkedThread :: SomeException -> ExceptionInLinkedThread
    exceptionInLinkedThread =
        ExceptionInLinkedThread (show linkedThreadId)

isCancel :: SomeException -> Bool
isCancel e
  | Just AsyncCancelled <- fromException e = True
  | otherwise = False

forkRepeat :: (MonadFork m, MonadMask m) => String -> m a -> m (ThreadId m)
forkRepeat label action =
  mask $ \restore ->
    let go = do r <- tryAll (restore action)
                case r of
                  Left _ -> go
                  _      -> return ()
    in forkIO (labelThisThread label >> go)

tryAll :: MonadCatch m => m a -> m (Either SomeException a)
tryAll = try<|MERGE_RESOLUTION|>--- conflicted
+++ resolved
@@ -74,10 +74,6 @@
       , MonadMonotonicTime      m
       , MonadEvaluate           m
       , Alternative        (STM m)
-<<<<<<< HEAD
-      , MonadThrow         (STM m)
-=======
->>>>>>> 968d678e
       , MonadCatch         (STM m)
       , forall a. NoThunks (m a)
       , forall a. NoThunks a => NoThunks (StrictTVar m a)
