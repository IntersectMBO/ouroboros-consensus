--- conflicted
+++ resolved
@@ -101,20 +101,11 @@
   }
   deriving stock Generic
 
-<<<<<<< HEAD
-deriving anyclass instance (
-  IOLike m,
-  LedgerSupportsProtocol blk
-  ) => NoThunks (ChainSyncClientHandle m blk)
-=======
 deriving anyclass instance
   ( IOLike m
-  , HasHeader blk
   , LedgerSupportsProtocol blk
-  , NoThunks (Header blk)
   ) =>
   NoThunks (ChainSyncClientHandle m blk)
->>>>>>> b9b87036
 
 -- | A collection of ChainSync client handles for the peers of this node.
 --
@@ -137,15 +128,6 @@
   }
   deriving stock Generic
 
-<<<<<<< HEAD
-deriving anyclass instance (
-  IOLike m,
-  LedgerSupportsProtocol blk,
-  NoThunks (STM m ()),
-  NoThunks (STM m (Map peer (ChainSyncClientHandle m blk))),
-  NoThunks (STM m (StrictSeq (peer, ChainSyncClientHandle m blk)))
-  ) => NoThunks (ChainSyncClientHandleCollection peer m blk)
-=======
 deriving anyclass instance
   ( IOLike m
   , HasHeader blk
@@ -156,7 +138,6 @@
   , NoThunks (STM m (StrictSeq (peer, ChainSyncClientHandle m blk)))
   ) =>
   NoThunks (ChainSyncClientHandleCollection peer m blk)
->>>>>>> b9b87036
 
 newChainSyncClientHandleCollection ::
   ( Ord peer
@@ -201,16 +182,8 @@
   deriving Generic
 
 deriving anyclass instance
-<<<<<<< HEAD
-  ( LedgerSupportsProtocol blk
-  ) => NoThunks (DynamoInitState blk)
-=======
-  ( HasHeader blk
-  , LedgerSupportsProtocol blk
-  , NoThunks (Header blk)
-  ) =>
+  LedgerSupportsProtocol blk =>
   NoThunks (DynamoInitState blk)
->>>>>>> b9b87036
 
 data ObjectorInitState
   = -- | The objector still needs to set the intersection of the ChainSync
@@ -272,18 +245,10 @@
   deriving Generic
 
 deriving anyclass instance
-<<<<<<< HEAD
-  ( IOLike m,
-    LedgerSupportsProtocol blk
-  ) => NoThunks (ChainSyncJumpingState m blk)
-=======
   ( IOLike m
-  , HasHeader blk
   , LedgerSupportsProtocol blk
-  , NoThunks (Header blk)
   ) =>
   NoThunks (ChainSyncJumpingState m blk)
->>>>>>> b9b87036
 
 -- | The ChainSync state required for jumps
 --
@@ -334,13 +299,5 @@
   deriving Generic
 
 deriving anyclass instance
-<<<<<<< HEAD
-  ( LedgerSupportsProtocol blk
-  ) => NoThunks (ChainSyncJumpingJumperState blk)
-=======
-  ( HasHeader blk
-  , LedgerSupportsProtocol blk
-  , NoThunks (Header blk)
-  ) =>
-  NoThunks (ChainSyncJumpingJumperState blk)
->>>>>>> b9b87036
+  LedgerSupportsProtocol blk =>
+  NoThunks (ChainSyncJumpingJumperState blk)