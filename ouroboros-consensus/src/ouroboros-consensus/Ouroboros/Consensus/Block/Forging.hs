--- conflicted
+++ resolved
@@ -82,87 +82,6 @@
 -- NOTE: do not refer to the consensus or ledger config in the closure of this
 -- record because they might contain an @EpochInfo Identity@, which will be
 -- incorrect when used as part of the hard fork combinator.
-<<<<<<< HEAD
-data BlockForging m blk = BlockForging {
-      -- | Identifier used in the trace messages produced for this
-      -- 'BlockForging' record.
-      --
-      -- Useful when the node is running with multiple sets of credentials.
-      forgeLabel :: Text
-
-      -- | Proof that the node can be a leader
-      --
-      -- NOTE: the other fields of this record may refer to this value (or a
-      -- value derived from it) in their closure, which means one should not
-      -- override this field independently from the others.
-    , canBeLeader :: CanBeLeader (BlockProtocol blk)
-
-      -- | Update the forge state.
-      --
-      -- When the node can be a leader, this will be called at the start of
-      -- each slot, right before calling 'checkCanForge'.
-      --
-      -- When 'Updated' is returned, we trace the 'ForgeStateInfo'.
-      --
-      -- When 'UpdateFailed' is returned, we trace the 'ForgeStateUpdateError'
-      -- and don't call 'checkCanForge'.
-    , updateForgeState ::
-           TopLevelConfig blk
-        -> SlotNo
-        -> Ticked (ChainDepState (BlockProtocol blk))
-        -> m (ForgeStateUpdateInfo blk)
-
-      -- | After checking that the node indeed is a leader ('checkIsLeader'
-      -- returned 'Just') and successfully updating the forge state
-      -- ('updateForgeState' did not return 'UpdateFailed'), do another check
-      -- to see whether we can actually forge a block.
-      --
-      -- When 'CannotForge' is returned, we don't call 'forgeBlock'.
-    , checkCanForge ::
-           TopLevelConfig blk
-        -> SlotNo
-        -> Ticked (ChainDepState (BlockProtocol blk))
-        -> IsLeader (BlockProtocol blk)
-        -> ForgeStateInfo blk  -- Proof that 'updateForgeState' did not fail
-        -> Either (CannotForge blk) ()
-
-      -- | Forge a block
-      --
-      -- The function is passed the prefix of the mempool that will fit within
-      -- a valid block; this is a set of transactions that is guaranteed to be
-      -- consistent with the ledger state (also provided as an argument) and
-      -- with each other (when applied in order). All of them should be
-      -- included in the forged block, since the mempool ensures they can fit.
-      --
-      -- NOTE: do not refer to the consensus or ledger config in the closure,
-      -- because they might contain an @EpochInfo Identity@, which will be
-      -- incorrect when used as part of the hard fork combinator. Use the
-      -- given 'TopLevelConfig' instead, as it is guaranteed to be correct
-      -- even when used as part of the hard fork combinator.
-      --
-      -- PRECONDITION: 'checkCanForge' returned @Right ()@.
-    , forgeBlock ::
-           TopLevelConfig blk
-        -> BlockNo                       -- Current block number
-        -> SlotNo                        -- Current slot number
-        -> TickedLedgerState blk EmptyMK -- Current ledger state
-        -> [Validated (GenTx blk)]       -- Transactions to include
-        -> IsLeader (BlockProtocol blk)  -- Proof we are leader
-        -> m blk
-
-      -- | Clean up any unmanaged resources.
-      --
-      -- Such resources may include KES keys that require explicit erasing
-      -- ("secure forgetting"), and threads that connect to a KES agent.
-      -- This method will be run once when the block forging thread
-      -- terminates, whether cleanly or due to an exception.
-    , finalize :: m ()
-
-    }
-
-data ShouldForge blk =
-    -- | Before check whether we are a leader in this slot, we tried to update
-=======
 data BlockForging m blk = BlockForging
   { forgeLabel :: Text
   -- ^ Identifier used in the trace messages produced for this
@@ -225,11 +144,17 @@
   -- even when used as part of the hard fork combinator.
   --
   -- PRECONDITION: 'checkCanForge' returned @Right ()@.
+  , finalize :: m ()
+  -- ^ Clean up any unmanaged resources.
+  --
+  -- Such resources may include KES keys that require explicit erasing
+  -- ("secure forgetting"), and threads that connect to a KES agent.
+  -- This method will be run once when the block forging thread
+  -- terminates, whether cleanly or due to an exception.
   }
 
 data ShouldForge blk
   = -- | Before check whether we are a leader in this slot, we tried to update
->>>>>>> b9b87036
     --  our forge state ('updateForgeState'), but it failed. We will not check
     --  whether we are leader and will thus not forge a block either.
     --
