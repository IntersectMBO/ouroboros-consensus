{-# LANGUAGE ConstraintKinds #-}
{-# LANGUAGE DataKinds #-}
{-# LANGUAGE DeriveAnyClass #-}
{-# LANGUAGE DeriveGeneric #-}
{-# LANGUAGE DerivingStrategies #-}
{-# LANGUAGE EmptyCase #-}
{-# LANGUAGE EmptyDataDeriving #-}
{-# LANGUAGE FlexibleContexts #-}
{-# LANGUAGE FlexibleInstances #-}
{-# LANGUAGE GADTs #-}
{-# LANGUAGE GeneralizedNewtypeDeriving #-}
{-# LANGUAGE MultiParamTypeClasses #-}
{-# LANGUAGE NamedFieldPuns #-}
{-# LANGUAGE RankNTypes #-}
{-# LANGUAGE RecordWildCards #-}
{-# LANGUAGE ScopedTypeVariables #-}
{-# LANGUAGE StandaloneDeriving #-}
{-# LANGUAGE TypeApplications #-}
{-# LANGUAGE TypeFamilies #-}
{-# LANGUAGE UndecidableInstances #-}

-- | Simple block to go with the mock ledger
--
-- None of the definitions in this module depend on, or even refer to, any
-- specific consensus protocols.
module Ouroboros.Consensus.Mock.Ledger.Block
  ( BlockQuery (..)
  , Header (..)
  , SimpleBlock
  , SimpleBlock' (..)
  , SimpleBody (..)
  , SimpleHash
  , SimpleHeader
  , SimpleStdHeader (..)

    -- * Working with 'SimpleBlock'
  , countSimpleGenTxs
  , matchesSimpleHeader
  , mkSimpleHeader

    -- * Configuration
  , BlockConfig (..)
  , CodecConfig (..)
  , SimpleLedgerConfig (..)
  , StorageConfig (..)

    -- * Protocol-specific part
  , MockProtocolSpecific (..)

    -- * 'UpdateLedger'
  , LedgerState (..)
  , LedgerTables (..)
  , Ticked (..)
  , genesisSimpleLedgerState
  , updateSimpleLedgerState

    -- * 'ApplyTx' (mempool support)
  , GenTx (..)
  , TxId (..)
  , Validated (..)
  , genTxSize
  , mkSimpleGenTx

    -- * Crypto
  , SimpleCrypto
  , SimpleMockCrypto
  , SimpleStandardCrypto

    -- * Serialisation
  , decodeSimpleHeader
  , encodeSimpleHeader
  , simpleBlockBinaryBlockInfo

    -- * For tests
  , simpleBlockCapacity
  ) where

import Cardano.Binary (ToCBOR (..))
import Cardano.Crypto.Hash (Hash, HashAlgorithm, SHA256, ShortHash)
import qualified Cardano.Crypto.Hash as Hash
import qualified Codec.CBOR.Decoding as CBOR
import qualified Codec.CBOR.Encoding as CBOR
import Codec.Serialise (Serialise (..), serialise)
import Control.Monad.Except
import qualified Data.ByteString.Lazy as Lazy
import Data.Kind (Type)
import Data.Proxy
import Data.Typeable
import Data.Word
import GHC.Generics (Generic)
import GHC.TypeNats (KnownNat)
import NoThunks.Class (NoThunks (..))
import Ouroboros.Consensus.Block
import Ouroboros.Consensus.Config
import Ouroboros.Consensus.HardFork.Abstract
import Ouroboros.Consensus.HardFork.Combinator.PartialConfig
import qualified Ouroboros.Consensus.HardFork.History as HardFork
import Ouroboros.Consensus.HeaderValidation
import Ouroboros.Consensus.Ledger.Abstract
import Ouroboros.Consensus.Ledger.CommonProtocolParams
import Ouroboros.Consensus.Ledger.Extended
import Ouroboros.Consensus.Ledger.Inspect
import Ouroboros.Consensus.Ledger.Query
import Ouroboros.Consensus.Ledger.SupportsMempool
import Ouroboros.Consensus.Ledger.SupportsPeerSelection
import Ouroboros.Consensus.Ledger.Tables.Utils
import Ouroboros.Consensus.Mock.Ledger.Address
import Ouroboros.Consensus.Mock.Ledger.State
import qualified Ouroboros.Consensus.Mock.Ledger.UTxO as Mock
import Ouroboros.Consensus.Node.Serialisation
import Ouroboros.Consensus.Storage.Common
  ( BinaryBlockInfo (..)
  , SizeInBytes
  )
import Ouroboros.Consensus.Storage.LedgerDB
import Ouroboros.Consensus.Util (ShowProxy (..), hashFromBytesShortE)
import Ouroboros.Consensus.Util.Condense
import Ouroboros.Consensus.Util.IndexedMemPack
import Test.Util.Orphans.Serialise ()

{-------------------------------------------------------------------------------
  Definition of a block

  The primed versions allow to vary the @ext@ parameter independently of the
  previous block hash.
-------------------------------------------------------------------------------}

type SimpleBlock c ext = SimpleBlock' c ext ext
type SimpleHeader c ext = Header (SimpleBlock c ext)

data SimpleBlock' c ext ext' = SimpleBlock
  { simpleHeader :: Header (SimpleBlock' c ext ext')
  , simpleBody :: SimpleBody
  }
  deriving (Generic, Show, Eq)

instance (SimpleCrypto c, Serialise ext') => Serialise (SimpleBlock' c ext ext') where
  encode (SimpleBlock hdr body) =
    mconcat
      [ CBOR.encodeListLen 2
      , encode hdr
      , encode body
      ]
  decode = do
    CBOR.decodeListLenOf 2
    hdr <- decode
    body <- decode
    return (SimpleBlock hdr body)

instance
  (Typeable c, Typeable ext, Typeable ext') =>
  ShowProxy (SimpleBlock' c ext ext')

data instance Header (SimpleBlock' c ext ext') = SimpleHeader
  { simpleHeaderHash :: HeaderHash (SimpleBlock' c ext ext')
  -- ^ The header hash
  --
  -- This is the hash of the header itself. This is a bit unpleasant,
  -- because it makes the hash look self-referential (when computing the
  -- hash we must ignore the 'simpleHeaderHash' field). However, the benefit
  -- is that we can give a 'HasHeader' instance that does not require
  -- a (static) 'Serialise' instance.
  , simpleHeaderStd :: SimpleStdHeader c ext
  -- ^ Fields required for the 'HasHeader' instance
  , simpleHeaderExt :: ext'
  -- ^ Header extension
  --
  -- This extension will be required when using 'SimpleBlock' for specific
  -- consensus protocols.
  }
  deriving (Generic, Show, Eq, NoThunks)

instance
  (Typeable c, Typeable ext, Typeable ext') =>
  ShowProxy (Header (SimpleBlock' c ext ext'))

instance
  (SimpleCrypto c, Typeable ext, Typeable ext') =>
  GetHeader (SimpleBlock' c ext ext')
  where
  getHeader = simpleHeader

  blockMatchesHeader = matchesSimpleHeader

  headerIsEBB = const Nothing

<<<<<<< HEAD
type KnownHashSize c = KnownNat (Hash.SizeHash (SimpleHash c))

data SimpleStdHeader c ext = SimpleStdHeader {
      simplePrev     :: ChainHash (SimpleBlock c ext)
    , simpleSlotNo   :: SlotNo
    , simpleBlockNo  :: BlockNo
    , simpleBodyHash :: Hash (SimpleHash c) SimpleBody
    , simpleBodySize :: SizeInBytes
    }
  deriving stock    (Generic, Show, Eq)
  deriving anyclass (NoThunks)

deriving anyclass instance KnownHashSize c =>
=======
data SimpleStdHeader c ext = SimpleStdHeader
  { simplePrev :: ChainHash (SimpleBlock c ext)
  , simpleSlotNo :: SlotNo
  , simpleBlockNo :: BlockNo
  , simpleBodyHash :: Hash (SimpleHash c) SimpleBody
  , simpleBodySize :: SizeInBytes
  }
  deriving stock (Generic, Show, Eq)
  deriving anyclass NoThunks

deriving anyclass instance
  KnownNat (Hash.SizeHash (SimpleHash c)) =>
>>>>>>> b9b87036
  Serialise (SimpleStdHeader c ext)

data SimpleBody = SimpleBody
  { simpleTxs :: [Mock.Tx]
  }
  deriving (Generic, Show, Eq)

instance Serialise SimpleBody where
  encode (SimpleBody txs) = encode txs
  decode = SimpleBody <$> decode

{-------------------------------------------------------------------------------
  Working with 'SimpleBlock'
-------------------------------------------------------------------------------}

-- | Create a header by hashing the header without hash and adding to the
-- resulting value.
mkSimpleHeader ::
  SimpleCrypto c =>
  (ext' -> CBOR.Encoding) ->
  SimpleStdHeader c ext ->
  ext' ->
  Header (SimpleBlock' c ext ext')
mkSimpleHeader encodeExt std ext =
  headerWithoutHash
    { simpleHeaderHash =
        Hash.hashWithSerialiser
          (encodeSimpleHeader encodeExt)
          headerWithoutHash
    }
 where
  headerWithoutHash =
    SimpleHeader
      { simpleHeaderHash = error "Serialise instances should ignore hash"
      , simpleHeaderStd = std
      , simpleHeaderExt = ext
      }

-- | Check whether the block matches the header
matchesSimpleHeader ::
  SimpleCrypto c =>
  Header (SimpleBlock' c ext ext') ->
  SimpleBlock' c ext ext'' ->
  Bool
matchesSimpleHeader SimpleHeader{..} SimpleBlock{..} =
  simpleBodyHash == Hash.hashWithSerialiser toCBOR simpleBody
 where
  SimpleStdHeader{..} = simpleHeaderStd

countSimpleGenTxs :: SimpleBlock c ext -> Word64
countSimpleGenTxs = fromIntegral . length . extractTxs

{-------------------------------------------------------------------------------
  HasHeader instance for SimpleHeader
-------------------------------------------------------------------------------}

instance
  (SimpleCrypto c, Typeable ext, Typeable ext') =>
  HasHeader (Header (SimpleBlock' c ext ext'))
  where
  getHeaderFields hdr =
    HeaderFields
      { headerFieldHash = simpleHeaderHash hdr
      , headerFieldSlot = simpleSlotNo . simpleHeaderStd $ hdr
      , headerFieldBlockNo = simpleBlockNo . simpleHeaderStd $ hdr
      }

{-------------------------------------------------------------------------------
  HasHeader instance for SimpleBlock
-------------------------------------------------------------------------------}

type instance
  HeaderHash (SimpleBlock' c ext ext') =
    Hash (SimpleHash c) (Header (SimpleBlock' c ext ext'))

instance
  (SimpleCrypto c, Typeable ext, Typeable ext') =>
  HasHeader (SimpleBlock' c ext ext')
  where
  getHeaderFields = getBlockHeaderFields

instance (SimpleCrypto c, Typeable ext) => GetPrevHash (SimpleBlock c ext) where
  headerPrevHash = simplePrev . simpleHeaderStd

instance
  (SimpleCrypto c, Typeable ext, Typeable ext') =>
  StandardHash (SimpleBlock' c ext ext')

instance SimpleCrypto c => ConvertRawHash (SimpleBlock' c ext ext') where
  toShortRawHash _ = Hash.hashToBytesShort
  fromShortRawHash _ = hashFromBytesShortE
  hashSize _ = fromIntegral $ Hash.sizeHash (Proxy @(SimpleHash c))

{-------------------------------------------------------------------------------
  HasMockTxs instance
-------------------------------------------------------------------------------}

instance Mock.HasMockTxs (SimpleBlock' c ext ext') where
  getMockTxs = Mock.getMockTxs . simpleBody

instance Mock.HasMockTxs SimpleBody where
  getMockTxs = simpleTxs

{-------------------------------------------------------------------------------
  Envelope validation
-------------------------------------------------------------------------------}

instance (SimpleCrypto c, Typeable ext) => HasAnnTip (SimpleBlock c ext)

-- Use defaults

instance (SimpleCrypto c, Typeable ext) => BasicEnvelopeValidation (SimpleBlock c ext)

-- Use defaults

instance (SimpleCrypto c, Typeable ext) => ValidateEnvelope (SimpleBlock c ext)

-- Use defaults

{-------------------------------------------------------------------------------
  Block config
-------------------------------------------------------------------------------}

data instance BlockConfig (SimpleBlock c ext) = SimpleBlockConfig
  deriving stock Generic
  deriving anyclass NoThunks

{-------------------------------------------------------------------------------
  Codec config
-------------------------------------------------------------------------------}

data instance CodecConfig (SimpleBlock c ext) = SimpleCodecConfig
  deriving stock Generic
  deriving anyclass NoThunks

{-------------------------------------------------------------------------------
  Storage config
-------------------------------------------------------------------------------}

data instance StorageConfig (SimpleBlock c ext) = SimpleStorageConfig SecurityParam
  deriving stock Generic
  deriving anyclass NoThunks

{-------------------------------------------------------------------------------
  Hard fork history
-------------------------------------------------------------------------------}

instance HasHardForkHistory (SimpleBlock c ext) where
  type HardForkIndices (SimpleBlock c ext) = '[SimpleBlock c ext]
  hardForkSummary = neverForksHardForkSummary simpleLedgerEraParams

{-------------------------------------------------------------------------------
  Protocol specific constraints
-------------------------------------------------------------------------------}

class
  ( SimpleCrypto c
  , Typeable ext
  , Show (MockLedgerConfig c ext)
  , NoThunks (MockLedgerConfig c ext)
  , Serialise (MockLedgerConfig c ext)
  ) =>
  MockProtocolSpecific c ext
  where
  type MockLedgerConfig c ext :: Type

{-------------------------------------------------------------------------------
  Update the ledger
-------------------------------------------------------------------------------}

data SimpleLedgerConfig c ext = SimpleLedgerConfig
  { simpleMockLedgerConfig :: !(MockLedgerConfig c ext)
  -- ^ Config required by the various kinds of mock block (PFT, Praos, ..)
  , simpleLedgerEraParams :: !HardFork.EraParams
  -- ^ Era parameters
  , simpleLedgerMockConfig :: !MockConfig
  }
  deriving Generic

deriving instance Show (MockLedgerConfig c ext) => Show (SimpleLedgerConfig c ext)
deriving instance Eq (MockLedgerConfig c ext) => Eq (SimpleLedgerConfig c ext)
deriving instance
  NoThunks (MockLedgerConfig c ext) =>
  NoThunks (SimpleLedgerConfig c ext)
deriving instance
  Serialise (MockLedgerConfig c ext) =>
  Serialise (SimpleLedgerConfig c ext)

type instance LedgerCfg (LedgerState (SimpleBlock c ext)) = SimpleLedgerConfig c ext

instance MockProtocolSpecific c ext => HasPartialLedgerConfig (SimpleBlock c ext)

instance
  Serialise (MockLedgerConfig c ext) =>
  SerialiseNodeToClient (SimpleBlock c ext) (SimpleLedgerConfig c ext)

instance GetTip (LedgerState (SimpleBlock c ext)) where
  getTip (SimpleLedgerState st _) = castPoint $ mockTip st

instance GetTip (Ticked (LedgerState (SimpleBlock c ext))) where
  getTip = castPoint . getTip . getTickedSimpleLedgerState

instance
  MockProtocolSpecific c ext =>
  IsLedger (LedgerState (SimpleBlock c ext))
  where
  type LedgerErr (LedgerState (SimpleBlock c ext)) = MockError (SimpleBlock c ext)

  type
    AuxLedgerEvent (LedgerState (SimpleBlock c ext)) =
      VoidLedgerEvent (LedgerState (SimpleBlock c ext))

  applyChainTickLedgerResult _ _ _ =
    pureLedgerResult
      . TickedSimpleLedgerState
      . flip SimpleLedgerState emptyLedgerTables
      . simpleLedgerState

instance
  MockProtocolSpecific c ext =>
  ApplyBlock (LedgerState (SimpleBlock c ext)) (SimpleBlock c ext)
  where
  applyBlockLedgerResultWithValidation _validation _events a blk st =
    fmap
      ( pureLedgerResult
          . trackingToDiffs
          . calculateDifference st
          . unstowLedgerTables
      )
      . updateSimpleLedgerState a blk
      . TickedSimpleLedgerState
      . stowLedgerTables
      $ getTickedSimpleLedgerState st

  applyBlockLedgerResult = defaultApplyBlockLedgerResult
  reapplyBlockLedgerResult =
    defaultReapplyBlockLedgerResult (error . ("reapplyBlockLedgerResult: unexpected error: " <>) . show)

  getBlockKeySets SimpleBlock{simpleBody = SimpleBody txs} =
    LedgerTables $ KeysMK $ Mock.txIns txs

data instance LedgerState (SimpleBlock c ext) mk = SimpleLedgerState
  { simpleLedgerState :: MockState (SimpleBlock c ext)
  , simpleLedgerTables :: LedgerTables (LedgerState (SimpleBlock c ext)) mk
  }
  deriving stock Generic

deriving instance
  ( SimpleCrypto c
  , Typeable ext
  , Eq (mk Mock.TxIn Mock.TxOut)
  ) =>
  Eq (LedgerState (SimpleBlock c ext) mk)
deriving instance
  ( SimpleCrypto c
  , Typeable ext
  , NoThunks (mk Mock.TxIn Mock.TxOut)
  ) =>
  NoThunks (LedgerState (SimpleBlock c ext) mk)
deriving instance
  ( SimpleCrypto c
  , Typeable ext
  , Show (mk Mock.TxIn Mock.TxOut)
  ) =>
  Show (LedgerState (SimpleBlock c ext) mk)

-- Ticking has no effect on the simple ledger state
newtype instance Ticked (LedgerState (SimpleBlock c ext)) mk = TickedSimpleLedgerState
  { getTickedSimpleLedgerState :: LedgerState (SimpleBlock c ext) mk
  }
  deriving Generic

deriving anyclass instance
  ( SimpleCrypto c
  , Typeable ext
  ) =>
  NoThunks (Ticked (LedgerState (SimpleBlock c ext)) TrackingMK)
deriving instance
  ( SimpleCrypto c
  , Typeable ext
  , Show (LedgerState (SimpleBlock c ext) mk)
  ) =>
  Show (Ticked (LedgerState (SimpleBlock c ext)) mk)

instance MockProtocolSpecific c ext => UpdateLedger (SimpleBlock c ext)

updateSimpleLedgerState ::
  (SimpleCrypto c, Typeable ext) =>
  LedgerConfig (SimpleBlock c ext) ->
  SimpleBlock c ext ->
  TickedLedgerState (SimpleBlock c ext) mk1 ->
  Except
    (MockError (SimpleBlock c ext))
    (LedgerState (SimpleBlock c ext) mk1)
updateSimpleLedgerState cfg b (TickedSimpleLedgerState (SimpleLedgerState st tbs)) =
  flip SimpleLedgerState tbs <$> updateMockState (simpleLedgerMockConfig cfg) b st

updateSimpleUTxO ::
  Mock.HasMockTxs a =>
  LedgerConfig (SimpleBlock c ext) ->
  SlotNo ->
  a ->
  TickedLedgerState (SimpleBlock c ext) EmptyMK ->
  Except
    (MockError (SimpleBlock c ext))
    (TickedLedgerState (SimpleBlock c ext) EmptyMK)
updateSimpleUTxO cfg slot x (TickedSimpleLedgerState (SimpleLedgerState st tbs)) =
  TickedSimpleLedgerState . flip SimpleLedgerState tbs
    <$> updateMockUTxO (simpleLedgerMockConfig cfg) slot x st

genesisSimpleLedgerState :: AddrDist -> LedgerState (SimpleBlock c ext) ValuesMK
genesisSimpleLedgerState =
  unstowLedgerTables
    . flip SimpleLedgerState emptyLedgerTables
    . genesisMockState

-- | Dummy values
instance MockProtocolSpecific c ext => CommonProtocolParams (SimpleBlock c ext) where
  maxHeaderSize = const 2000000
  maxTxSize = const 2000000

instance LedgerSupportsPeerSelection (SimpleBlock c ext) where
  getPeers = const []

{-------------------------------------------------------------------------------
  LedgerTables
-------------------------------------------------------------------------------}

type instance TxIn (LedgerState (SimpleBlock c ext)) = Mock.TxIn
type instance TxOut (LedgerState (SimpleBlock c ext)) = Mock.TxOut

instance CanUpgradeLedgerTables (LedgerState (SimpleBlock c ext)) where
  upgradeTables _ _ = id

instance IndexedMemPack (LedgerState (SimpleBlock c ext) EmptyMK) Mock.TxOut where
  indexedTypeName _ = typeName @Mock.TxOut
  indexedPackedByteCount _ = packedByteCount
  indexedPackM _ = packM
  indexedUnpackM _ = unpackM

instance SerializeTablesWithHint (LedgerState (SimpleBlock c ext)) where
  encodeTablesWithHint = defaultEncodeTablesWithHint
  decodeTablesWithHint = defaultDecodeTablesWithHint

instance HasLedgerTables (LedgerState (SimpleBlock c ext)) where
  projectLedgerTables = simpleLedgerTables
  withLedgerTables (SimpleLedgerState s _) = SimpleLedgerState s

instance HasLedgerTables (Ticked (LedgerState (SimpleBlock c ext))) where
  projectLedgerTables =
    castLedgerTables
      . simpleLedgerTables
      . getTickedSimpleLedgerState
  withLedgerTables (TickedSimpleLedgerState st) tables =
    TickedSimpleLedgerState $ withLedgerTables st $ castLedgerTables tables

instance CanStowLedgerTables (LedgerState (SimpleBlock c ext)) where
  stowLedgerTables st =
    SimpleLedgerState
      { simpleLedgerState = simpleLedgerState{mockUtxo = m}
      , simpleLedgerTables = emptyLedgerTables
      }
   where
    SimpleLedgerState
      { simpleLedgerState
      , simpleLedgerTables = LedgerTables (ValuesMK m)
      } = st

  unstowLedgerTables st =
    SimpleLedgerState
      { simpleLedgerState = simpleLedgerState{mockUtxo = mempty}
      , simpleLedgerTables =
          LedgerTables (ValuesMK (mockUtxo simpleLedgerState))
      }
   where
    SimpleLedgerState
      { simpleLedgerState
      } = st

deriving newtype instance CanStowLedgerTables (Ticked (LedgerState (SimpleBlock c ext)))

{-------------------------------------------------------------------------------
  Support for the mempool
-------------------------------------------------------------------------------}

data instance GenTx (SimpleBlock c ext) = SimpleGenTx
  { simpleGenTx :: !Mock.Tx
  , simpleGenTxId :: !Mock.TxId
  }
  deriving stock (Generic, Eq, Ord)
  deriving anyclass Serialise

newtype instance Validated (GenTx (SimpleBlock c ext)) = ValidatedSimpleGenTx
  { forgetValidatedSimpleGenTx :: GenTx (SimpleBlock c ext)
  }
  deriving newtype (Generic, Eq, Ord)

instance
  (Typeable c, Typeable ext) =>
  ShowProxy (GenTx (SimpleBlock c ext))

type instance ApplyTxErr (SimpleBlock c ext) = MockError (SimpleBlock c ext)

instance
  MockProtocolSpecific c ext =>
  LedgerSupportsMempool (SimpleBlock c ext)
  where
  applyTx cfg _wti slot tx st = do
    let st' = stowLedgerTables st
    st'' <-
      unstowLedgerTables
        <$> updateSimpleUTxO cfg slot tx st'
    return
      ( trackingToDiffs $ calculateDifference st st''
      , ValidatedSimpleGenTx tx
      )

  reapplyTx _ cfg slot vtx st =
    attachAndApplyDiffs st . fst
      <$> applyTx cfg DoNotIntervene slot (forgetValidatedSimpleGenTx vtx) st

  txForgetValidated = forgetValidatedSimpleGenTx

  getTransactionKeySets =
    LedgerTables . KeysMK . Mock.txIns . simpleGenTx

instance TxLimits (SimpleBlock c ext) where
  type TxMeasure (SimpleBlock c ext) = IgnoringOverflow ByteSize32

  -- Large value so that the Mempool tests never run out of capacity when they
  -- don't override it.
  --
  -- But not 'maxbound'!, since the mempool sometimes holds multiple blocks worth.
  blockCapacityTxMeasure _cfg _st = IgnoringOverflow simpleBlockCapacity

  txMeasure cfg _st =
    fmap IgnoringOverflow
      . checkTxSize (simpleLedgerMockConfig cfg)
      . simpleGenTx

simpleBlockCapacity :: ByteSize32
simpleBlockCapacity = ByteSize32 512

newtype instance TxId (GenTx (SimpleBlock c ext)) = SimpleGenTxId
  { unSimpleGenTxId :: Mock.TxId
  }
  deriving stock Generic
  deriving newtype (Show, Eq, Ord, Serialise, NoThunks)

instance
  (Typeable c, Typeable ext) =>
  ShowProxy (TxId (GenTx (SimpleBlock c ext)))

instance HasTxId (GenTx (SimpleBlock c ext)) where
  txId = SimpleGenTxId . simpleGenTxId

instance (Typeable p, Typeable c) => NoThunks (GenTx (SimpleBlock p c)) where
  showTypeOf _ = show $ typeRep (Proxy @(GenTx (SimpleBlock p c)))

instance (Typeable p, Typeable c) => NoThunks (Validated (GenTx (SimpleBlock p c))) where
  showTypeOf _ = show $ typeRep (Proxy @(Validated (GenTx (SimpleBlock p c))))

instance HasTxs (SimpleBlock c ext) where
  extractTxs = map mkSimpleGenTx . simpleTxs . simpleBody

instance Mock.HasMockTxs (GenTx (SimpleBlock p c)) where
  getMockTxs = Mock.getMockTxs . simpleGenTx

instance Condense (GenTx (SimpleBlock p c)) where
  condense = condense . simpleGenTx

instance Show (GenTx (SimpleBlock p c)) where
  show = show . simpleGenTx

instance Show (Validated (GenTx (SimpleBlock p c))) where
  show = show . forgetValidatedSimpleGenTx

instance Condense (GenTxId (SimpleBlock p c)) where
  condense = condense . unSimpleGenTxId

mkSimpleGenTx :: Mock.Tx -> GenTx (SimpleBlock c ext)
mkSimpleGenTx tx =
  SimpleGenTx
    { simpleGenTx = tx
    , simpleGenTxId = Hash.hashWithSerialiser toCBOR tx
    }

genTxSize :: GenTx (SimpleBlock c ext) -> ByteSize32
genTxSize = txSize . simpleGenTx

{-------------------------------------------------------------------------------
  Support for BlockSupportsLedgerQuery
-------------------------------------------------------------------------------}

data instance BlockQuery (SimpleBlock c ext) fp result where
  QueryLedgerTip :: BlockQuery (SimpleBlock c ext) QFNoTables (Point (SimpleBlock c ext))

instance MockProtocolSpecific c ext => BlockSupportsLedgerQuery (SimpleBlock c ext) where
  answerPureBlockQuery _cfg QueryLedgerTip =
    castPoint
      . ledgerTipPoint
      . ledgerState
  answerBlockQueryLookup _cfg q = case q of {}
  answerBlockQueryTraverse _cfg q = case q of {}
  blockQueryIsSupportedOnVersion QueryLedgerTip = const True

instance SameDepIndex2 (BlockQuery (SimpleBlock c ext)) where
  sameDepIndex2 QueryLedgerTip QueryLedgerTip = Just Refl

deriving instance Show (BlockQuery (SimpleBlock c ext) fp result)

instance
  (Typeable c, Typeable ext) =>
  ShowProxy (BlockQuery (SimpleBlock c ext))

instance
  (SimpleCrypto c, Typeable ext) =>
  ShowQuery (BlockQuery (SimpleBlock c ext) fp)
  where
  showResult QueryLedgerTip = show

{-------------------------------------------------------------------------------
  Inspection
-------------------------------------------------------------------------------}

instance InspectLedger (SimpleBlock c ext)

-- Use defaults

{-------------------------------------------------------------------------------
  Crypto needed for simple blocks
-------------------------------------------------------------------------------}

<<<<<<< HEAD
class (KnownHashSize c, HashAlgorithm (SimpleHash c), Typeable c) => SimpleCrypto c where
  type family SimpleHash c :: Type
=======
class
  (KnownNat (Hash.SizeHash (SimpleHash c)), HashAlgorithm (SimpleHash c), Typeable c) =>
  SimpleCrypto c
  where
  type SimpleHash c :: Type
>>>>>>> b9b87036

data SimpleStandardCrypto
data SimpleMockCrypto

instance SimpleCrypto SimpleStandardCrypto where
  type SimpleHash SimpleStandardCrypto = SHA256

instance SimpleCrypto SimpleMockCrypto where
  type SimpleHash SimpleMockCrypto = ShortHash

{-------------------------------------------------------------------------------
  Condense instances
-------------------------------------------------------------------------------}

instance Condense ext' => Condense (Header (SimpleBlock' c ext ext')) where
  condense SimpleHeader{..} =
    mconcat
      [ "("
      , condense simplePrev
      , "->"
      , condense simpleHeaderHash
      , ","
      , condense simpleSlotNo
      , ","
      , condense simpleHeaderExt
      , ")"
      ]
   where
    SimpleStdHeader{..} = simpleHeaderStd

instance Condense ext' => Condense (SimpleBlock' c ext ext') where
  condense SimpleBlock{..} =
    mconcat
      [ "("
      , condense simplePrev
      , "->"
      , condense simpleHeaderHash
      , ","
      , condense simpleSlotNo
      , ","
      , condense simpleHeaderExt
      , ","
      , condense simpleTxs
      , ")"
      ]
   where
    SimpleHeader{..} = simpleHeader
    SimpleStdHeader{..} = simpleHeaderStd
    SimpleBody{..} = simpleBody

{-------------------------------------------------------------------------------
  Serialisation
-------------------------------------------------------------------------------}

instance ToCBOR SimpleBody where
  toCBOR = encode

<<<<<<< HEAD
encodeSimpleHeader :: KnownHashSize c
                   => (ext' -> CBOR.Encoding)
                   -> Header (SimpleBlock' c ext ext')
                   -> CBOR.Encoding
encodeSimpleHeader encodeExt SimpleHeader{..} =  mconcat [
      CBOR.encodeListLen 2
=======
encodeSimpleHeader ::
  KnownNat (Hash.SizeHash (SimpleHash c)) =>
  (ext' -> CBOR.Encoding) ->
  Header (SimpleBlock' c ext ext') ->
  CBOR.Encoding
encodeSimpleHeader encodeExt SimpleHeader{..} =
  mconcat
    [ CBOR.encodeListLen 2
>>>>>>> b9b87036
    , encode simpleHeaderStd
    , encodeExt simpleHeaderExt
    ]

decodeSimpleHeader ::
  SimpleCrypto c =>
  (ext' -> CBOR.Encoding) ->
  (forall s. CBOR.Decoder s ext') ->
  forall s.
  CBOR.Decoder s (Header (SimpleBlock' c ext ext'))
decodeSimpleHeader encodeExt decodeExt = do
  CBOR.decodeListLenOf 2
  mkSimpleHeader encodeExt <$> decode <*> decodeExt

-- | Custom 'Serialise' instance that doesn't serialise the hash
instance
  (SimpleCrypto c, Serialise ext') =>
  Serialise (Header (SimpleBlock' c ext ext'))
  where
  encode = encodeSimpleHeader encode
  decode = decodeSimpleHeader encode decode

simpleBlockBinaryBlockInfo ::
  (SimpleCrypto c, Serialise ext', Typeable ext, Typeable ext') =>
  SimpleBlock' c ext ext' -> BinaryBlockInfo
simpleBlockBinaryBlockInfo b =
  BinaryBlockInfo
    { headerOffset = 1 -- For the 'encodeListLen'
    , headerSize = fromIntegral $ Lazy.length $ serialise (getHeader b)
    }<|MERGE_RESOLUTION|>--- conflicted
+++ resolved
@@ -184,21 +184,8 @@
 
   headerIsEBB = const Nothing
 
-<<<<<<< HEAD
 type KnownHashSize c = KnownNat (Hash.SizeHash (SimpleHash c))
 
-data SimpleStdHeader c ext = SimpleStdHeader {
-      simplePrev     :: ChainHash (SimpleBlock c ext)
-    , simpleSlotNo   :: SlotNo
-    , simpleBlockNo  :: BlockNo
-    , simpleBodyHash :: Hash (SimpleHash c) SimpleBody
-    , simpleBodySize :: SizeInBytes
-    }
-  deriving stock    (Generic, Show, Eq)
-  deriving anyclass (NoThunks)
-
-deriving anyclass instance KnownHashSize c =>
-=======
 data SimpleStdHeader c ext = SimpleStdHeader
   { simplePrev :: ChainHash (SimpleBlock c ext)
   , simpleSlotNo :: SlotNo
@@ -210,8 +197,7 @@
   deriving anyclass NoThunks
 
 deriving anyclass instance
-  KnownNat (Hash.SizeHash (SimpleHash c)) =>
->>>>>>> b9b87036
+  KnownHashSize c =>
   Serialise (SimpleStdHeader c ext)
 
 data SimpleBody = SimpleBody
@@ -745,16 +731,11 @@
   Crypto needed for simple blocks
 -------------------------------------------------------------------------------}
 
-<<<<<<< HEAD
-class (KnownHashSize c, HashAlgorithm (SimpleHash c), Typeable c) => SimpleCrypto c where
-  type family SimpleHash c :: Type
-=======
 class
-  (KnownNat (Hash.SizeHash (SimpleHash c)), HashAlgorithm (SimpleHash c), Typeable c) =>
+  (KnownHashSize c, HashAlgorithm (SimpleHash c), Typeable c) =>
   SimpleCrypto c
   where
   type SimpleHash c :: Type
->>>>>>> b9b87036
 
 data SimpleStandardCrypto
 data SimpleMockCrypto
@@ -812,23 +793,14 @@
 instance ToCBOR SimpleBody where
   toCBOR = encode
 
-<<<<<<< HEAD
-encodeSimpleHeader :: KnownHashSize c
-                   => (ext' -> CBOR.Encoding)
-                   -> Header (SimpleBlock' c ext ext')
-                   -> CBOR.Encoding
-encodeSimpleHeader encodeExt SimpleHeader{..} =  mconcat [
-      CBOR.encodeListLen 2
-=======
 encodeSimpleHeader ::
-  KnownNat (Hash.SizeHash (SimpleHash c)) =>
+  KnownHashSize c =>
   (ext' -> CBOR.Encoding) ->
   Header (SimpleBlock' c ext ext') ->
   CBOR.Encoding
 encodeSimpleHeader encodeExt SimpleHeader{..} =
   mconcat
     [ CBOR.encodeListLen 2
->>>>>>> b9b87036
     , encode simpleHeaderStd
     , encodeExt simpleHeaderExt
     ]
