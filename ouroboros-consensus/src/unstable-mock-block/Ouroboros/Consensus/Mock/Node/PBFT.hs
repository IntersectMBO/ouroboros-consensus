--- conflicted
+++ resolved
@@ -101,26 +101,6 @@
     { forgeLabel = "pbftBlockForging"
     , canBeLeader
     , updateForgeState = \_ _ _ -> return $ ForgeStateUpdated ()
-<<<<<<< HEAD
-    , checkCanForge    = \cfg slot tickedPBftState _isLeader ->
-                           return $
-                             pbftCheckCanForge
-                               (configConsensus cfg)
-                               canBeLeader
-                               slot
-                               tickedPBftState
-    , forgeBlock       = \cfg slot bno lst txs proof ->
-        return
-          $ forgeSimple
-              forgePBftExt
-              cfg
-              slot
-              bno
-              lst
-              (map txForgetValidated txs)
-              proof
-    , finalize = pure ()
-=======
     , checkCanForge = \cfg slot tickedPBftState _isLeader ->
         return $
           pbftCheckCanForge
@@ -138,5 +118,5 @@
             lst
             (map txForgetValidated txs)
             proof
->>>>>>> b9b87036
+    , finalize = pure ()
     }