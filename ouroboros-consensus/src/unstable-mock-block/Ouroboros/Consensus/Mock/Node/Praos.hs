{-# LANGUAGE BangPatterns #-}
{-# LANGUAGE FlexibleInstances #-}
{-# LANGUAGE OverloadedStrings #-}
{-# OPTIONS_GHC -Wno-orphans #-}

module Ouroboros.Consensus.Mock.Node.Praos
  ( MockPraosBlock
  , blockForgingPraos
  , protocolInfoPraos
  ) where

import Cardano.Crypto.KES
import Cardano.Crypto.VRF
import Data.Bifunctor (second)
import Data.Map.Strict (Map)
import qualified Data.Map.Strict as Map
import Numeric.Natural (Natural)
import Ouroboros.Consensus.Block
import Ouroboros.Consensus.Config
import qualified Ouroboros.Consensus.HardFork.History as HardFork
import Ouroboros.Consensus.HeaderValidation
import Ouroboros.Consensus.Ledger.Extended
import Ouroboros.Consensus.Ledger.SupportsMempool (txForgetValidated)
import Ouroboros.Consensus.Mock.Ledger
import Ouroboros.Consensus.Mock.Protocol.Praos
import Ouroboros.Consensus.Node.ProtocolInfo
import Ouroboros.Consensus.NodeId (CoreNodeId (..))
import Ouroboros.Consensus.Util.IOLike

type MockPraosBlock = SimplePraosBlock SimpleMockCrypto PraosMockCrypto

protocolInfoPraos ::
  NumCoreNodes ->
  CoreNodeId ->
  PraosParams ->
  HardFork.EraParams ->
  Natural ->
  PraosEvolvingStake ->
  ProtocolInfo MockPraosBlock
protocolInfoPraos numCoreNodes nid params eraParams eta0 evolvingStakeDist =
  ProtocolInfo
    { pInfoConfig =
        TopLevelConfig
          { topLevelConfigProtocol =
              PraosConfig
                { praosParams = params
                , praosSignKeyVRF = signKeyVRF nid
                , praosInitialEta = eta0
                , praosInitialStake = genesisStakeDist addrDist
                , praosEvolvingStake = evolvingStakeDist
                , praosVerKeys = verKeys
                }
          , topLevelConfigLedger = SimpleLedgerConfig addrDist eraParams defaultMockConfig
          , topLevelConfigBlock = SimpleBlockConfig
          , topLevelConfigCodec = SimpleCodecConfig
          , topLevelConfigStorage = SimpleStorageConfig (praosSecurityParam params)
          , topLevelConfigCheckpoints = emptyCheckpointsMap
          }
    , pInfoInitLedger =
        ExtLedgerState
          { ledgerState = genesisSimpleLedgerState addrDist
          , headerState = genesisHeaderState (PraosChainDepState [])
          }
    }
 where
  signKeyVRF :: CoreNodeId -> SignKeyVRF MockVRF
  signKeyVRF (CoreNodeId n) = SignKeyMockVRF n

  verKeyVRF :: CoreNodeId -> VerKeyVRF MockVRF
  verKeyVRF (CoreNodeId n) = VerKeyMockVRF n

  verKeyKES :: CoreNodeId -> VerKeyKES (MockKES t)
  verKeyKES (CoreNodeId n) = VerKeyMockKES n

  addrDist :: AddrDist
  addrDist = mkAddrDist numCoreNodes

  verKeys :: Map CoreNodeId (VerKeyKES (MockKES t), VerKeyVRF MockVRF)
  verKeys =
    Map.fromList
      [ (nid', (kesKey, vrfKey))
      | nid' <- enumCoreNodes numCoreNodes
      , let !kesKey = verKeyKES nid'
            !vrfKey = verKeyVRF nid'
      ]

blockForgingPraos ::
  IOLike m =>
  NumCoreNodes ->
  CoreNodeId ->
  m [BlockForging m MockPraosBlock]
blockForgingPraos numCoreNodes nid = sequence [praosBlockForging nid initHotKey]
 where
  verKeyVRF :: CoreNodeId -> VerKeyVRF MockVRF
  verKeyVRF (CoreNodeId n) = VerKeyMockVRF n

  verKeyKES :: CoreNodeId -> VerKeyKES (MockKES t)
  verKeyKES (CoreNodeId n) = VerKeyMockKES n

  verKeys :: Map CoreNodeId (VerKeyKES (MockKES t), VerKeyVRF MockVRF)
  verKeys =
    Map.fromList
      [ (nid', (kesKey, vrfKey))
      | nid' <- enumCoreNodes numCoreNodes
      , let !kesKey = verKeyKES nid'
            !vrfKey = verKeyVRF nid'
      ]

  initHotKey :: HotKey PraosMockCrypto
  initHotKey =
    HotKey
      0
      ( UnsoundPureSignKeyMockKES
          -- key ID
          (fst $ verKeys Map.! nid)
          -- KES initial slot
          0
      )

praosBlockForging ::
  IOLike m =>
  CoreNodeId ->
  HotKey PraosMockCrypto ->
  m (BlockForging m MockPraosBlock)
praosBlockForging cid initHotKey = do
<<<<<<< HEAD
    varHotKey <- newMVar initHotKey
    return $ BlockForging {
        forgeLabel       = "praosBlockForging"
      , canBeLeader      = cid
      , updateForgeState = \_ sno _ -> modifyMVar varHotKey $
                                 pure
                               . second forgeStateUpdateInfoFromUpdateInfo
                               . evolveKey sno
      , checkCanForge    = \_ _ _ _ _ -> return ()
      , forgeBlock       = \cfg bno sno tickedLedgerSt txs isLeader -> do
                               hotKey <- readMVar varHotKey
                               return $
                                 forgeSimple
                                   (forgePraosExt hotKey)
                                   cfg
                                   bno sno
                                   tickedLedgerSt
                                   (map txForgetValidated txs)
                                   isLeader
      , finalize = pure ()
=======
  varHotKey <- newMVar initHotKey
  return $
    BlockForging
      { forgeLabel = "praosBlockForging"
      , canBeLeader = cid
      , updateForgeState = \_ sno _ ->
          modifyMVar varHotKey $
            pure
              . second forgeStateUpdateInfoFromUpdateInfo
              . evolveKey sno
      , checkCanForge = \_ _ _ _ _ -> return ()
      , forgeBlock = \cfg bno sno tickedLedgerSt txs isLeader -> do
          hotKey <- readMVar varHotKey
          return $
            forgeSimple
              (forgePraosExt hotKey)
              cfg
              bno
              sno
              tickedLedgerSt
              (map txForgetValidated txs)
              isLeader
>>>>>>> b9b87036
      }<|MERGE_RESOLUTION|>--- conflicted
+++ resolved
@@ -123,28 +123,6 @@
   HotKey PraosMockCrypto ->
   m (BlockForging m MockPraosBlock)
 praosBlockForging cid initHotKey = do
-<<<<<<< HEAD
-    varHotKey <- newMVar initHotKey
-    return $ BlockForging {
-        forgeLabel       = "praosBlockForging"
-      , canBeLeader      = cid
-      , updateForgeState = \_ sno _ -> modifyMVar varHotKey $
-                                 pure
-                               . second forgeStateUpdateInfoFromUpdateInfo
-                               . evolveKey sno
-      , checkCanForge    = \_ _ _ _ _ -> return ()
-      , forgeBlock       = \cfg bno sno tickedLedgerSt txs isLeader -> do
-                               hotKey <- readMVar varHotKey
-                               return $
-                                 forgeSimple
-                                   (forgePraosExt hotKey)
-                                   cfg
-                                   bno sno
-                                   tickedLedgerSt
-                                   (map txForgetValidated txs)
-                                   isLeader
-      , finalize = pure ()
-=======
   varHotKey <- newMVar initHotKey
   return $
     BlockForging
@@ -167,5 +145,5 @@
               tickedLedgerSt
               (map txForgetValidated txs)
               isLeader
->>>>>>> b9b87036
+      , finalize = pure ()
       }