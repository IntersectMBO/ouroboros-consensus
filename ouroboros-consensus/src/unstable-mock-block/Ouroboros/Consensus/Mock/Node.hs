--- conflicted
+++ resolved
@@ -99,20 +99,6 @@
     { forgeLabel = "simpleBlockForging"
     , canBeLeader = aCanBeLeader
     , updateForgeState = \_ _ _ -> return $ ForgeStateUpdated ()
-<<<<<<< HEAD
-    , checkCanForge    = \_ _ _ _ _ -> return ()
-    , forgeBlock       = \cfg bno slot lst txs proof ->
-        return
-          $ forgeSimple
-              aForgeExt
-              cfg
-              bno
-              slot
-              lst
-              (map txForgetValidated txs)
-              proof
-    , finalize = pure ()
-=======
     , checkCanForge = \_ _ _ _ _ -> return ()
     , forgeBlock = \cfg bno slot lst txs proof ->
         return $
@@ -124,7 +110,7 @@
             lst
             (map txForgetValidated txs)
             proof
->>>>>>> b9b87036
+    , finalize = pure ()
     }
  where
   _ = keepRedundantConstraint (Proxy @(ForgeStateUpdateError (SimpleBlock c ext) ~ Void))