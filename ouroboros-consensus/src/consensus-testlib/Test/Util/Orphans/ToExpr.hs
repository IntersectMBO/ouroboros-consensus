--- conflicted
+++ resolved
@@ -1,10 +1,6 @@
 {-# LANGUAGE DataKinds            #-}
 {-# LANGUAGE FlexibleContexts     #-}
-<<<<<<< HEAD
 {-# LANGUAGE FlexibleInstances    #-}
-{-# LANGUAGE StandaloneDeriving   #-}
-=======
->>>>>>> aa910065
 {-# LANGUAGE UndecidableInstances #-}
 
 {-# OPTIONS_GHC -fno-warn-orphans #-}
