--- conflicted
+++ resolved
@@ -19,8 +19,7 @@
 instance NoThunks a => NoThunks (StrictMVar (IOSim s) a) where
   showTypeOf _ = "StrictMVar IOSim"
   wNoThunks ctxt StrictMVar { tvar } = do
-<<<<<<< HEAD
-      a <- unsafeSTToIO $ lazyToStrictST $ execReadTVar tvar
+      a <- unsafeSTToIO $ lazyToStrictST $ inspectTVar (Proxy :: Proxy (IOSim s)) tvar
       noThunks ctxt a
 
 {-------------------------------------------------------------------------------
@@ -33,8 +32,4 @@
 deriving instance NoThunks HandleState
 deriving instance NoThunks OpenHandleState
 deriving instance NoThunks ClosedHandleState
-deriving instance NoThunks FilePtr
-=======
-      a <- unsafeSTToIO $ lazyToStrictST $ inspectTVar (Proxy :: Proxy (IOSim s)) tvar
-      noThunks ctxt a
->>>>>>> aa910065
+deriving instance NoThunks FilePtr