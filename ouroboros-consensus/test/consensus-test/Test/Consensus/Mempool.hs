--- conflicted
+++ resolved
@@ -87,29 +87,13 @@
       , testProperty "removeTxs"                                    prop_Mempool_removeTxs
       , testProperty "removeTxs [..] == forM [..] removeTxs"        prop_Mempool_semigroup_removeTxs
       , testProperty "result of getCapacity"                        prop_Mempool_getCapacity
-      , testProperty "Mempool capacity implementation"              prop_Mempool_Capacity
+      -- FIXME: we should add an issue to test this aspect somehow.
+      -- , testProperty "Mempool capacity implementation"              prop_Mempool_Capacity
       , testProperty "Added valid transactions are traced"          prop_Mempool_TraceValidTxs
       , testProperty "Rejected invalid txs are traced"              prop_Mempool_TraceRejectedTxs
       , testProperty "Removed invalid txs are traced"               prop_Mempool_TraceRemovedTxs
       , testProperty "idx consistency"                              prop_Mempool_idx_consistency
       ]
-<<<<<<< HEAD
-=======
-  , testProperty "snapshotTxs == snapshotTxsAfter zeroIdx" prop_Mempool_snapshotTxs_snapshotTxsAfter
-  , testProperty "valid added txs == getTxs"               prop_Mempool_addTxs_getTxs
-  , testProperty "addTxs [..] == forM [..] addTxs"         prop_Mempool_semigroup_addTxs
-  , testProperty "result of addTxs"                        prop_Mempool_addTxs_result
-  , testProperty "Invalid transactions are never added"    prop_Mempool_InvalidTxsNeverAdded
-  , testProperty "result of getCapacity"                   prop_Mempool_getCapacity
-  --   , testProperty "Mempool capacity implementation"         prop_Mempool_Capacity
-  -- FIXME: we should add an issue to test this aspect somehow.
-  , testProperty "Added valid transactions are traced"     prop_Mempool_TraceValidTxs
-  , testProperty "Rejected invalid txs are traced"         prop_Mempool_TraceRejectedTxs
-  , testProperty "Removed invalid txs are traced"          prop_Mempool_TraceRemovedTxs
-  , testProperty "idx consistency"                         prop_Mempool_idx_consistency
-  , testProperty "removeTxs"                               prop_Mempool_removeTxs
-  , testProperty "removeTxs [..] == forM [..] removeTxs"   prop_Mempool_semigroup_removeTxs
->>>>>>> aa910065
   ]
 
 {-------------------------------------------------------------------------------
