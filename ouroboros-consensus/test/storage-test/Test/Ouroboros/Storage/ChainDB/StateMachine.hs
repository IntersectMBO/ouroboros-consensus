--- conflicted
+++ resolved
@@ -1703,11 +1703,7 @@
     TraceOpenEvent              ev    -> "Open."              <> constrName ev
     TraceGCEvent                ev    -> "GC."                <> constrName ev
     TraceIteratorEvent          ev    -> "Iterator."          <> constrName ev
-<<<<<<< HEAD
     TraceLedgerDBEvent          ev    -> "Ledger."            <> constrName ev
-=======
-    TraceSnapshotEvent          ev    -> "Ledger."            <> constrName ev
->>>>>>> fc1245d4
     TraceLedgerReplayEvent      ev    -> "LedgerReplay."      <> constrName ev
     TraceImmutableDBEvent       ev    -> "ImmutableDB."       <> constrName ev
     TraceVolatileDBEvent        ev    -> "VolatileDB."        <> constrName ev
