{-# LANGUAGE ConstraintKinds            #-}
{-# LANGUAGE DataKinds                  #-}
{-# LANGUAGE DeriveAnyClass             #-}
{-# LANGUAGE DeriveGeneric              #-}
{-# LANGUAGE DeriveTraversable          #-}
{-# LANGUAGE DerivingVia                #-}
{-# LANGUAGE DuplicateRecordFields      #-}
{-# LANGUAGE FlexibleContexts           #-}
{-# LANGUAGE FlexibleInstances          #-}
{-# LANGUAGE GeneralizedNewtypeDeriving #-}
{-# LANGUAGE LambdaCase                 #-}
{-# LANGUAGE NamedFieldPuns             #-}
{-# LANGUAGE RecordWildCards            #-}
{-# LANGUAGE ScopedTypeVariables        #-}
{-# LANGUAGE StandaloneDeriving         #-}
{-# LANGUAGE TemplateHaskell            #-}
{-# LANGUAGE TupleSections              #-}
{-# LANGUAGE TypeApplications           #-}
{-# LANGUAGE TypeFamilies               #-}
{-# LANGUAGE UndecidableInstances       #-}

{-# OPTIONS_GHC -Wno-orphans #-}

-- | Main tests for the chain DB.
--
-- These are the main tests for the chain DB. Commands include
--
-- * Add a block
-- * Add a block with a @SlotNo@ that is ahead of the wall-clock.
-- * Get the current chain and/or ledger state
-- * Create a new iterator and use it to stream blocks
-- * Create a new follower and use it to follow the chain
-- * (Limited) disk corruption (the chain DB relies on the immutable DB and
--   volatile DB for the storage proper and /they/ have extensive disk corruption
--   tests, so we don't need to repeat that here).
--
-- Note that it is important to tests blocks with a @SlotNo@ ahead of the
-- wallclock separately, because the Ouroboros protocol says such blocks should
-- not be adopted, but we do want to allow for some clock skew in upstream nodes;
-- this means that such "blocks from the future" are stored without being added to
-- the chain just yet, to be considered later. Moreover, we have to be very careful
-- in how we do this "from the future" check; for example, if the ledger state is
-- far behind the wallclock, we might not have sufficient knowledge to translate
-- the wallclock to a @SlotNo@, although we /can/ always translate the @SlotNo@
-- at the tip of the chain to a @UTCTime@.
--
module Test.Ouroboros.Storage.ChainDB.StateMachine (
    -- * Commands
    At (..)
  , Cmd (..)
  , FollowerRef
  , IterRef
  , IteratorResult (..)
  , IteratorResultGCed (..)
    -- * Responses
  , Resp (..)
  , Success (..)
    -- * Model
  , MaxClockSkew (..)
  , Model
  , ShouldGarbageCollect (..)
    -- * Running the model
  , runCmdsLockstep
    -- * System under test
  , ChainDBEnv (..)
  , ChainDBState (..)
  , close
  , mkTestCfg
  , open
  , persistBlks
    -- * Specifying block components
  , AllComponents
  , allComponents
    -- * Constraints
  , TestConstraints
    -- * Tracing
  , traceEventName
    -- * Entry point to the tests
  , tests
  ) where

import           Codec.Serialise (Serialise)
import           Control.Monad (replicateM, void)
import qualified Control.Tracer as CT
import           Data.Bifoldable
import           Data.Bifunctor
import qualified Data.Bifunctor.TH as TH
import           Data.Bitraversable
import           Data.ByteString.Lazy (ByteString)
import           Data.Functor.Classes (Eq1, Show1)
import           Data.Functor.Identity (Identity)
import           Data.List (sortOn)
import qualified Data.List.NonEmpty as NE
import qualified Data.Map.Strict as Map
import           Data.Maybe (fromMaybe)
import           Data.Ord (Down (..))
import           Data.Proxy
import           Data.Typeable
import           Data.Void (Void)
import           Data.Word (Word16, Word32, Word64)
import qualified Generics.SOP as SOP
import           GHC.Generics (Generic)
import           NoThunks.Class (AllowThunk (..))
import           Ouroboros.Consensus.Block
import           Ouroboros.Consensus.Config
import qualified Ouroboros.Consensus.Fragment.InFuture as InFuture
import           Ouroboros.Consensus.HardFork.Abstract
import           Ouroboros.Consensus.HeaderValidation
import           Ouroboros.Consensus.Ledger.Abstract
import           Ouroboros.Consensus.Ledger.Extended
import           Ouroboros.Consensus.Ledger.Inspect
import           Ouroboros.Consensus.Ledger.SupportsProtocol
import           Ouroboros.Consensus.Ledger.Tables.Utils
import           Ouroboros.Consensus.Protocol.Abstract
import           Ouroboros.Consensus.Protocol.BFT
import           Ouroboros.Consensus.Storage.ChainDB hiding
                     (TraceFollowerEvent (..))
import qualified Ouroboros.Consensus.Storage.ChainDB as ChainDB
import qualified Ouroboros.Consensus.Storage.ChainDB.API.Types.InvalidBlockPunishment as InvalidBlockPunishment
import qualified Ouroboros.Consensus.Storage.ImmutableDB as ImmutableDB
import           Ouroboros.Consensus.Storage.ImmutableDB.Chunks.Internal
                     (unsafeChunkNoToEpochNo)
import qualified Ouroboros.Consensus.Storage.LedgerDB as LedgerDB
import qualified Ouroboros.Consensus.Storage.LedgerDB.DbChangelog as DbChangelog
import qualified Ouroboros.Consensus.Storage.LedgerDB.DbChangelog.Update as DbChangelog
import qualified Ouroboros.Consensus.Storage.LedgerDB.Impl as LedgerDB
import qualified Ouroboros.Consensus.Storage.VolatileDB as VolatileDB
import           Ouroboros.Consensus.Util (split)
import           Ouroboros.Consensus.Util.CallStack
import           Ouroboros.Consensus.Util.Condense (condense)
import           Ouroboros.Consensus.Util.Enclose
import           Ouroboros.Consensus.Util.IOLike hiding (invariant)
import           Ouroboros.Consensus.Util.ResourceRegistry
import           Ouroboros.Consensus.Util.STM (Fingerprint (..),
                     WithFingerprint (..))
import           Ouroboros.Network.AnchoredFragment (AnchoredFragment)
import qualified Ouroboros.Network.AnchoredFragment as AF
import           Ouroboros.Network.Block (ChainUpdate, MaxSlotNo)
import           Ouroboros.Network.Mock.Chain (Chain (..))
import qualified Ouroboros.Network.Mock.Chain as Chain
import           Ouroboros.Network.Mock.ProducerState (ChainProducerState,
                     FollowerNext, FollowerState)
import qualified Ouroboros.Network.Mock.ProducerState as CPS
import qualified System.FS.Sim.MockFS as Mock
import           System.FS.Sim.MockFS (MockFS)
import qualified Test.Ouroboros.Storage.ChainDB.Model as Model
import           Test.Ouroboros.Storage.ChainDB.Model (FollowerId, IteratorId,
                     ModelSupportsBlock,
                     ShouldGarbageCollect (DoNotGarbageCollect, GarbageCollect))
import           Test.Ouroboros.Storage.Orphans ()
import           Test.Ouroboros.Storage.TestBlock
import           Test.QuickCheck hiding (elements)
import qualified Test.QuickCheck.Monadic as QC
import           Test.StateMachine
import qualified Test.StateMachine.Labelling as C
import qualified Test.StateMachine.Sequential as QSM
import qualified Test.StateMachine.Types as QSM
import qualified Test.StateMachine.Types.Rank2 as Rank2
import           Test.Tasty (TestTree, localOption, testGroup)
import           Test.Tasty.QuickCheck (QuickCheckTests (..), testProperty)
import           Test.Util.ChainDB
import           Test.Util.ChunkInfo
import           Test.Util.Orphans.ToExpr ()
import           Test.Util.QuickCheck
import qualified Test.Util.RefEnv as RE
import           Test.Util.RefEnv (RefEnv)
import           Test.Util.SOP
import           Test.Util.Tracer (recordingTracerIORef)
import           Test.Util.WithEq

{-------------------------------------------------------------------------------
  Abstract model
-------------------------------------------------------------------------------}

-- | Commands
data Cmd blk it flr
  = AddBlock       blk
    -- ^ Advance the current slot to the block's slot (unless smaller than the
    -- current slot) and add the block.
  | AddFutureBlock blk SlotNo
    -- ^ Advance the current slot to the given slot, which is guaranteed to be
    -- smaller than the block's slot number (such that the block is from the
    -- future) and larger or equal to the current slot, and add the block.
  | GetCurrentChain
  | GetLedgerDB
  | GetTipBlock
  | GetTipHeader
  | GetTipPoint
  | GetBlockComponent     (RealPoint blk)
  | GetGCedBlockComponent (RealPoint blk)
    -- ^ Only for blocks that may have been garbage collected.
  | GetMaxSlotNo
  | GetIsValid            (RealPoint blk)
  | Stream                (StreamFrom blk) (StreamTo blk)
  | IteratorNext          it
  | IteratorNextGCed      it
    -- ^ Only for blocks that may have been garbage collected.
  | IteratorClose         it
  | NewFollower           ChainType
  | FollowerInstruction   flr
    -- ^ 'followerInstructionBlocking' is excluded, as it requires multiple
    -- threads. Its code path is pretty much the same as 'followerInstruction'
    -- anyway.
  | FollowerForward       flr [Point blk]
  | FollowerClose         flr
  | Close
  | Reopen

    -- Internal
  | PersistBlks
    -- ^ Copy the blocks older than @k@ from the Volatile DB to the Immutable
    -- DB.
  | PersistBlksThenGC
    -- ^ Copy the blocks older than @k@ from the Volatile DB to the Immutable
    -- DB __and then__ perform garbage colllection.
    --
    -- The garbage collection procedure of the Chain DB (our system under test)
    -- removes the blocks from the volatile DB __without__ caring about whether
    -- the removed blocks were persisted. Therefore, this part of the Chain DB
    -- logic assumes that copy to the immutable DB took place __before__
    -- garbage collection. The model uses this assumption as well. As a result,
    -- we cannot perform garbage collection in isolation, since this will break
    -- the model's 'invariant'.
  | UpdateLedgerSnapshots
    -- ^ Write a new 'LedgerDB' snapshot to disk and remove the oldest ones.

    -- Corruption
  | WipeVolatileDB
  deriving (Generic, Show, Functor, Foldable, Traversable)

-- = Invalid blocks
--
-- We don't test 'getIsInvalidBlock' because the simple chain selection in the
-- model and the incremental chain selection in the real implementation differ
-- non-trivially.
--
-- In the real chain selection, if a block is invalid, no chains containing
-- that block will be validated again. So if a successor of the block is added
-- afterwards, it will never be validated, as any chain it would be part of
-- would also contain the block we know to be invalid. So if the successor is
-- also invalid, we would never discover and record it (as there is no need
-- from the point of chain selection, as we'll never use it in a candidate
-- chain anyway). In the model implementation of chain selection, all possible
-- chains are (re)validated each time, including previously invalid chains, so
-- new invalid blocks that are successors of known invalid blocks /are/ being
-- validated and recorded as invalid blocks.
--
-- Further complicating this is the fact that the recorded invalid blocks are
-- also garbage-collected. We can work around this, just like for 'getBlock'.
--
-- While it is certainly possible to overcome the issues described above,
-- e.g., we could change the model to closer match the real implementation
-- (but at the cost of more complexity), it is not worth the effort. The whole
-- point of recording invalid blocks is to avoid constructing candidates
-- containing known invalid blocks and needlessly validating them, which is
-- something we are testing in 'prop_trace', see
-- 'invalidBlockNeverValidatedAgain'.

deriving instance SOP.Generic         (Cmd blk it flr)
deriving instance SOP.HasDatatypeInfo (Cmd blk it flr)

-- | Return type for successful database operations.
data Success blk it flr
  = Unit                ()
  | Chain               (AnchoredFragment (Header blk))
  | LedgerDB            (DbChangelog.DbChangelog' blk)
  | MbBlock             (Maybe blk)
  | MbAllComponents     (Maybe (AllComponents blk))
  | MbGCedAllComponents (MaybeGCedBlock (AllComponents blk))
  | MbHeader            (Maybe (Header blk))
  | Point               (Point blk)
  | IsValid             IsValidResult
  | UnknownRange        (UnknownRange blk)
  | Iter                it
  | IterResult          (IteratorResult blk (AllComponents blk))
  | IterResultGCed      (IteratorResultGCed blk)
  | Flr                 flr
  | MbChainUpdate       (Maybe (ChainUpdate blk (AllComponents blk)))
  | MbPoint             (Maybe (Point blk))
  | MaxSlot             MaxSlotNo
  deriving (Functor, Foldable, Traversable)

-- | Product of all 'BlockComponent's. As this is a GADT, generating random
-- values of it (and combinations!) is not so simple. Therefore, we just
-- always request all block components.
allComponents :: BlockComponent blk (AllComponents blk)
allComponents = (,,,,,,,,,,)
    <$> GetVerifiedBlock
    <*> GetBlock
    <*> GetHeader
    <*> GetRawBlock
    <*> GetRawHeader
    <*> GetHash
    <*> GetSlot
    <*> GetIsEBB
    <*> GetBlockSize
    <*> GetHeaderSize
    <*> GetNestedCtxt

-- | A list of all the 'BlockComponent' indices (@b@) we are interested in.
type AllComponents blk =
  ( blk
  , blk
  , Header blk
  , ByteString
  , ByteString
  , HeaderHash blk
  , SlotNo
  , IsEBB
  , Word32
  , Word16
  , SomeSecond (NestedCtxt Header) blk
  )

type TestConstraints blk =
  ( ConsensusProtocol    (BlockProtocol blk)
  , LedgerSupportsProtocol              blk
  , InspectLedger                       blk
  , Eq (ChainDepState    (BlockProtocol blk))
  , Eq (LedgerState                     blk EmptyMK)
  , Eq                                  blk
  , Show                                blk
  , HasHeader                           blk
  , StandardHash                        blk
  , Serialise                           blk
  , ModelSupportsBlock                  blk
  , Eq                         (Header  blk)
  , Show                       (Header  blk)
  , ConvertRawHash                      blk
  , HasHardForkHistory                  blk
  , SerialiseDiskConstraints            blk
  , Show (LedgerState                   blk EmptyMK)
  , LedgerTablesAreTrivial (LedgerState blk)
  )

deriving instance (TestConstraints blk, Eq   it, Eq   flr)
               => Eq   (Success blk it flr)
deriving instance (TestConstraints blk, Show it, Show flr)
               => Show (Success blk it flr)

-- | Short-hand
type TestIterator m blk = WithEq (Iterator m blk (AllComponents blk))
-- | Short-hand
type TestFollower m blk = WithEq (Follower m blk (AllComponents blk))

-- | The current ChainDB instance and things related to it.
--
-- When closing and reopening the ChainDB, this record will be replaced in the
-- 'varDB' field of 'ChainDBEnv' with a new one.
data ChainDBState m blk = ChainDBState
    { chainDB       :: ChainDB m blk
    , internal      :: ChainDB.Internal m blk
    , addBlockAsync :: Async m Void
      -- ^ Background thread that adds blocks to the ChainDB
    }
  deriving NoThunks via AllowThunk (ChainDBState m blk)

-- | Environment to run commands against the real ChainDB implementation.
data ChainDBEnv m blk = ChainDBEnv {
    varDB           :: StrictSVar m (ChainDBState m blk)
  , registry        :: ResourceRegistry m
  , varCurSlot      :: StrictTVar m SlotNo
  , varNextId       :: StrictTVar m Id
  , varVolatileDbFs :: StrictTVar m MockFS
  , args            :: ChainDbArgs Identity m blk
    -- ^ Needed to reopen a ChainDB, i.e., open a new one.
  }

open
  :: (IOLike m, TestConstraints blk)
  => ChainDbArgs Identity m blk -> m (ChainDBState m blk)
open args = do
    (chainDB, internal) <- openDBInternal args False
    addBlockAsync       <- async (intAddBlockRunner internal)
    link addBlockAsync
    return ChainDBState { chainDB, internal, addBlockAsync }

-- PRECONDITION: the ChainDB is closed
reopen
  :: (IOLike m, TestConstraints blk)
  => ChainDBEnv m blk -> m ()
reopen ChainDBEnv { varDB, args } = do
    chainDBState <- open args
    void $ swapSVar varDB chainDBState

close :: IOLike m => ChainDBState m blk -> m ()
close ChainDBState { chainDB, addBlockAsync } = do
    cancel addBlockAsync
    closeDB chainDB

run :: forall m blk.
       (IOLike m, TestConstraints blk)
    => ChainDBEnv m blk
    ->    Cmd     blk (TestIterator m blk) (TestFollower m blk)
    -> m (Success blk (TestIterator m blk) (TestFollower m blk))
run env@ChainDBEnv { varDB, .. } cmd =
<<<<<<< HEAD
    readMVar varDB >>= \st@ChainDBState { chainDB = ChainDB{..}, internal } -> case cmd of
      AddBlock blk             -> Point               <$> advanceAndAdd st (blockSlot blk) blk
      AddFutureBlock blk s     -> Point               <$> advanceAndAdd st s               blk
=======
    readSVar varDB >>= \st@ChainDBState { chainDB = ChainDB{..}, internal } -> case cmd of
      AddBlock blk             -> Point               <$> (advanceAndAdd st (blockSlot blk) blk)
      AddFutureBlock blk s     -> Point               <$> (advanceAndAdd st s               blk)
>>>>>>> 968d678e
      GetCurrentChain          -> Chain               <$> atomically getCurrentChain
      GetLedgerDB              -> LedgerDB . flush    <$> atomically getLedgerDB
      GetTipBlock              -> MbBlock             <$> getTipBlock
      GetTipHeader             -> MbHeader            <$> getTipHeader
      GetTipPoint              -> Point               <$> atomically getTipPoint
      GetBlockComponent pt     -> MbAllComponents     <$> getBlockComponent allComponents pt
      GetGCedBlockComponent pt -> mbGCedAllComponents <$> getBlockComponent allComponents pt
      GetIsValid pt            -> isValidResult       <$> ($ pt) <$> atomically getIsValid
      GetMaxSlotNo             -> MaxSlot             <$> atomically getMaxSlotNo
      Stream from to           -> iter                =<< stream registry allComponents from to
      IteratorNext  it         -> IterResult          <$> iteratorNext (unWithEq it)
      IteratorNextGCed  it     -> iterResultGCed      <$> iteratorNext (unWithEq it)
      IteratorClose it         -> Unit                <$> iteratorClose (unWithEq it)
      NewFollower ct           -> follower            =<< newFollower registry ct allComponents
      FollowerInstruction flr  -> MbChainUpdate       <$> followerInstruction (unWithEq flr)
      FollowerForward flr pts  -> MbPoint             <$> followerForward (unWithEq flr) pts
      FollowerClose flr        -> Unit                <$> followerClose (unWithEq flr)
      Close                    -> Unit                <$> close st
      Reopen                   -> Unit                <$> reopen env
      PersistBlks              -> ignore              <$> persistBlks DoNotGarbageCollect internal
      PersistBlksThenGC        -> ignore              <$> persistBlks GarbageCollect internal
      UpdateLedgerSnapshots    -> ignore              <$> intTryTakeSnapshot internal
      WipeVolatileDB           -> Point               <$> wipeVolatileDB st
  where
    mbGCedAllComponents = MbGCedAllComponents . MaybeGCedBlock True
    isValidResult = IsValid . IsValidResult True
    iterResultGCed = IterResultGCed . IteratorResultGCed True
    iter = either (return . UnknownRange) (fmap Iter . giveWithEq)
    follower = fmap Flr . giveWithEq
    ignore _ = Unit ()

    advanceAndAdd :: ChainDBState m blk -> SlotNo -> blk -> m (Point blk)
    advanceAndAdd ChainDBState { chainDB } newCurSlot blk = do
      atomically $ modifyTVar varCurSlot (max newCurSlot)
      addBlock chainDB InvalidBlockPunishment.noPunishment blk

    wipeVolatileDB :: ChainDBState m blk -> m (Point blk)
    wipeVolatileDB st = do
      close st
      atomically $ writeTVar varVolatileDbFs Mock.empty
      reopen env
      ChainDB { getTipPoint } <- chainDB <$> readSVar varDB
      atomically getTipPoint

    giveWithEq :: a -> m (WithEq a)
    giveWithEq a =
      fmap (`WithEq` a) $ atomically $ stateTVar varNextId $ \i -> (i, succ i)

-- | When the model is asked for the ledger DB, it reconstructs it by applying
-- the blocks in the current chain, starting from the initial ledger state.
-- Before the introduction of UTxO HD, this approach resulted in a ledger DB
-- equivalent to the one maintained by the SUT. However, after UTxO HD, this is
-- no longer the case since the ledger DB can be altered as the result of taking
-- snapshots or opening the ledger DB (for instance when we process the
-- 'WipeVolatileDB' command). Taking snapshots or opening the ledger DB cause
-- the ledger DB to be flushed, which modifies its sequence of volatile and
-- immutable states.
--
-- The model does not have information about when the flushes occur and it
-- cannot infer that information in a reliable way since this depends on the low
-- level details of operations such as opening the ledger DB. Therefore, we
-- assume that the 'GetLedgerDB' command should return a flushed ledger DB, and
-- we use this function to implement such command both in the SUT and in the
-- model.
--
-- When we compare the SUT and model's ledger DBs, by flushing we are not
-- comparing the immutable parts of the SUT and model's ledger DBs. However,
-- this was already the case in before the introduction of UTxO HD: if the
-- current chain contained more than K blocks, then the ledger states before the
-- immutable tip were not compared by the 'GetLedgerDB' command.
flush ::
     (LedgerSupportsProtocol blk)
  => DbChangelog.DbChangelog' blk -> DbChangelog.DbChangelog' blk
flush = snd . DbChangelog.splitForFlushing

persistBlks :: IOLike m => ShouldGarbageCollect -> ChainDB.Internal m blk -> m ()
persistBlks collectGarbage ChainDB.Internal{..} = do
    mSlotNo <- intCopyToImmutableDB
    case (collectGarbage, mSlotNo) of
      (DoNotGarbageCollect, _               ) -> pure ()
      (GarbageCollect     , Origin          ) -> pure ()
      (GarbageCollect     , NotOrigin slotNo) -> intGarbageCollect slotNo

-- | Result type for 'getBlock'. Note that the real implementation of
-- 'getBlock' is non-deterministic: if the requested block is older than @k@
-- and not part of the current chain, it might have been garbage collected.
--
-- The first source of non-determinism is whether or not the background thread
-- that performs garbage collection has been run yet. We disable this thread in
-- the state machine tests and instead generate the 'PersistBlksThenGC'
-- command that triggers the garbage collection explicitly, after persisting
-- the blocks older than @k@ from the current chain's tip. So this source of
-- non-determinism is not a problem in the tests.
--
-- However, there is a second source of non-determinism: if a garbage
-- collection has been performed and the block was eligible for collection, it
-- might still not have been removed because it was part of a file that
-- contained other blocks that cannot be garbage collected yet. So the block
-- is still left in the VolatileDB. We do not try to imitate this behaviour,
-- which would couple the test too tightly to the actual implementation.
-- Instead, we accept this source of non-determinism and are more lenient when
-- comparing the results of 'getBlock' when the block may have been garbage
-- collected.
--
-- Equality of two 'MaybeGCedBlock' is determined as follows:
-- * If both are produced by a model implementation, then the @Maybe blk@s must
--   be equal, as the these results are deterministic.
-- * If at least one of them is produced by a real implementation, then:
--   * If either is 'Nothing', which means the block might have been
--     garbage-collected, then they are equal (even if the other is 'Just',
--     which means it was not yet garbage-collected).
--   * If both are 'Just's, then the blocks must be equal.
--
-- In practice, this equality is used when comparing the result of the real
-- implementation with the result of the model implementation.
data MaybeGCedBlock blk = MaybeGCedBlock
  { real    :: Bool
    -- ^ 'True':  result of calling 'getBlock' on the real implementation
    -- ^ 'False': result of calling 'getBlock' on the model implementation
  , mbBlock :: Maybe blk
    -- ^ A value of 'Nothing' in this field indicates that the block might have
    -- been garbage collected.
  } deriving (Show)

instance Eq blk => Eq (MaybeGCedBlock blk) where
  MaybeGCedBlock real1 mbBlock1 == MaybeGCedBlock real2 mbBlock2 =
    -- Two @MaybeGCedBlock@s are equal iff either:
    --
    -- - they are both produced by the model and contain the same result, or
    -- - at least one of them was garbage collected, or
    -- - none of them were garbage collected and they contain the same block.
    --
    -- See the comments on 'MaybeGCedBlock' for a justification on why we
    -- implemented this form of lenient equality.
      case (real1, real2) of
        (False, False) -> mbBlock1 == mbBlock2
        (True,  _)     -> eqIfJust
        (_,     True)  -> eqIfJust
    where
      eqIfJust = case (mbBlock1, mbBlock2) of
        (Just b1, Just b2) -> b1 == b2
        _                  -> True

-- | Similar to 'MaybeGCedBlock', but for the block returned by
-- 'iteratorNext'. A garbage-collected block could result in
-- 'IteratorBlockGCed' instead of 'IteratorResult'.
data IteratorResultGCed blk = IteratorResultGCed
  { real       :: Bool
    -- ^ 'True':  result of calling 'getBlock' on the real implementation
    -- ^ 'False': result of calling 'getBlock' on the model implementation
  , iterResult :: IteratorResult blk (AllComponents blk)
  }

deriving instance ( Show blk
                  , Show (Header blk)
                  , StandardHash blk
                  , HasNestedContent Header blk
                  ) => Show (IteratorResultGCed blk)

instance (Eq blk, Eq (Header blk), StandardHash blk, HasNestedContent Header blk)
      => Eq (IteratorResultGCed blk) where
  IteratorResultGCed real1 iterResult1 == IteratorResultGCed real2 iterResult2 =
      case (real1, real2) of
        (False, False) -> iterResult1 == iterResult2
        (True,  _)     -> eqIfNotGCed
        (_,     True)  -> eqIfNotGCed
    where
      eqIfNotGCed = case (iterResult1, iterResult2) of
        (IteratorBlockGCed {}, _)                    -> True
        (_,                    IteratorBlockGCed {}) -> True
        (IteratorResult b1,    IteratorResult b2)    -> b1 == b2
        (IteratorExhausted,    IteratorExhausted)    -> True
        _                                            -> False

-- | The model knows about all valid blocks whereas the real implementation
-- only knows about blocks that have been validated in the VolatileDB if they
-- were part of a chain selected by chain selection.
--
-- 'Nothing' means the validity of the block is unknown.
--
-- When the real implementation returned 'Nothing', we ignore the result of
-- the model. If the model returned 'Nothing', the real implementation must
-- too. In the 'Just' case, the result of the implementation and the model
-- must match.
data IsValidResult = IsValidResult
  { real    :: Bool
    -- ^ 'True':  result of calling 'getIsValid' on the real implementation
    -- ^ 'False': result of calling 'getIsValid' on the model implementation
  , isValid :: Maybe Bool
  } deriving (Show)

instance Eq IsValidResult where
  IsValidResult real1 isValid1 == IsValidResult real2 isValid2 =
      case (real1, real2) of
        (False, False) -> isValid1 == isValid2
        (True,  False) -> realMatchesModel isValid1 isValid2
        (False, True)  -> realMatchesModel isValid2 isValid1
        (True,  True)  -> eqIfJust
    where
      eqIfJust = case (isValid1, isValid2) of
        (Just x1, Just x2) -> x1 == x2
        _                  -> True

      realMatchesModel real model = case (real, model) of
        (Just x1, Just x2) -> x1 == x2
        (Nothing, Nothing) -> True
        (Nothing, Just _)  -> True
        (Just _,  Nothing) -> False

{-------------------------------------------------------------------------------
  Max clock skew
-------------------------------------------------------------------------------}

-- | Max clock skew in number of slots
newtype MaxClockSkew = MaxClockSkew Word64
  deriving (Eq, Show)

instance Arbitrary MaxClockSkew where
  -- TODO make sure no blocks from the future exceed the max clock skew:
  -- <https://github.com/input-output-hk/ouroboros-network/issues/2232>
  arbitrary = return $ MaxClockSkew 100000
  -- arbitrary = MaxClockSkew <$> choose (0, 3)
  -- -- We're only interested in 0 or 1
  -- shrink (MaxClockSkew 0) = []
  -- shrink (MaxClockSkew 1) = []
  -- shrink (MaxClockSkew _) = MaxClockSkew <$> [0, 1]

{-------------------------------------------------------------------------------
  Instantiating the semantics
-------------------------------------------------------------------------------}

-- | Responses are either successful termination or an error.
newtype Resp blk it flr = Resp
  { getResp :: Either (ChainDbError blk) (Success blk it flr) }
  deriving (Functor, Foldable, Traversable)

deriving instance (TestConstraints blk, Show it, Show flr)
               => Show (Resp blk it flr)

instance (TestConstraints blk, Eq it, Eq flr) => Eq (Resp blk it flr) where
  Resp (Left  e) == Resp (Left  e') = e == e'
  Resp (Right a) == Resp (Right a') = a == a'
  _              == _               = False


type DBModel blk = Model.Model blk

-- We can't reuse 'run' because the 'ChainDB' API uses 'STM'. Instead, we call
-- the model directly.
runPure :: forall blk.
           TestConstraints blk
        => TopLevelConfig  blk
        -> Cmd             blk IteratorId FollowerId
        -> DBModel         blk
        -> (Resp           blk IteratorId FollowerId, DBModel blk)
runPure cfg = \case
    AddBlock blk             -> ok  Point               $ update  (advanceAndAdd (blockSlot blk) blk)
    AddFutureBlock blk s     -> ok  Point               $ update  (advanceAndAdd s               blk)
    GetCurrentChain          -> ok  Chain               $ query   (Model.volatileChain k getHeader)
    GetLedgerDB              -> ok  LedgerDB            $ query   (flush . Model.getLedgerDB cfg)
    GetTipBlock              -> ok  MbBlock             $ query    Model.tipBlock
    GetTipHeader             -> ok  MbHeader            $ query   (fmap getHeader . Model.tipBlock)
    GetTipPoint              -> ok  Point               $ query    Model.tipPoint
    GetBlockComponent pt     -> err MbAllComponents     $ query   (Model.getBlockComponentByPoint allComponents pt)
    GetGCedBlockComponent pt -> err mbGCedAllComponents $ query   (Model.getBlockComponentByPoint allComponents pt)
    GetMaxSlotNo             -> ok  MaxSlot             $ query    Model.getMaxSlotNo
    GetIsValid pt            -> ok  isValidResult       $ query   (Model.isValid pt)
    Stream from to           -> err iter                $ updateE (Model.stream k from to)
    IteratorNext  it         -> ok  IterResult          $ update  (Model.iteratorNext it allComponents)
    IteratorNextGCed it      -> ok  iterResultGCed      $ update  (Model.iteratorNext it allComponents)
    IteratorClose it         -> ok  Unit                $ update_ (Model.iteratorClose it)
    -- As tentative followers differ from normal followers only during chain
    -- selection, this test can not distinguish between them due to its
    -- sequential nature. Hence, we don't add a pure model for tentative
    -- followers.
    NewFollower _            -> ok  Flr                 $ update   Model.newFollower
    FollowerInstruction flr  -> err MbChainUpdate       $ updateE (Model.followerInstruction flr allComponents)
    FollowerForward flr pts  -> err MbPoint             $ updateE (Model.followerForward flr pts)
    FollowerClose flr        -> ok  Unit                $ update_ (Model.followerClose flr)
    PersistBlks              -> ok  Unit                $ update_ (Model.copyToImmutableDB k DoNotGarbageCollect)
    PersistBlksThenGC        -> ok  Unit                $ update_ (Model.copyToImmutableDB k GarbageCollect)
    -- TODO: The model does not capture the notion of ledger snapshots,
    -- therefore we ignore this command here. This introduces an assymetry in
    -- the way the 'UpdateLedgerSnapshots' command is handled in the model and
    -- in the system under test. It would be better if we modelled the
    -- snapshots so that this aspect of the system would be explicitly
    -- specified. See https://github.com/input-output-hk/ouroboros-network/issues/3375
    --
    UpdateLedgerSnapshots    -> ok  Unit                $ ((), )
    Close                    -> openOrClosed            $ update_  Model.closeDB
    Reopen                   -> openOrClosed            $ update_  Model.reopen
    WipeVolatileDB           -> ok  Point               $ update  (Model.wipeVolatileDB cfg)
  where
    k = configSecurityParam cfg

    advanceAndAdd slot blk m = (Model.tipPoint m', m')
      where
        m' = Model.addBlock cfg blk $ Model.advanceCurSlot slot m

    iter = either UnknownRange Iter
    mbGCedAllComponents = MbGCedAllComponents . MaybeGCedBlock False
    iterResultGCed = IterResultGCed . IteratorResultGCed False
    isValidResult = IsValid . IsValidResult False

    query   f m = (f m, m)

    update  f m = f m
    update_ f m = ((), f m)
    updateE f m = case f m of
      Left  e       -> (Left e, m)
      Right (a, m') -> (Right a, m')

    -- Only executed when the ChainDB is open, otherwise a 'ClosedDBError' is
    -- returned.
    ok toSuccess f = err toSuccess (first Right . f)
    err toSuccess f m
      | Model.isOpen m
      = first (Resp . fmap toSuccess) (f m)
      | otherwise
      = (Resp (Left (ClosedDBError prettyCallStack)), m)

    -- Executed whether the ChainDB is open or closed.
    openOrClosed f = first (Resp . Right . Unit) . f

runIO :: TestConstraints blk
      => ChainDBEnv IO blk
      ->     Cmd  blk (TestIterator IO blk) (TestFollower IO blk)
      -> IO (Resp blk (TestIterator IO blk) (TestFollower IO blk))
runIO env cmd = Resp <$> try (run env cmd)

{-------------------------------------------------------------------------------
  Collect arguments
-------------------------------------------------------------------------------}

-- | Collect all iterators created.
iters :: Bitraversable t => t it flr -> [it]
iters = bifoldMap (:[]) (const [])

-- | Collect all followers created.
flrs :: Bitraversable t => t it flr -> [flr]
flrs = bifoldMap (const []) (:[])

{-------------------------------------------------------------------------------
  Bitraversable instances
-------------------------------------------------------------------------------}

TH.deriveBifunctor     ''Cmd
TH.deriveBifoldable    ''Cmd
TH.deriveBitraversable ''Cmd

TH.deriveBifunctor     ''Success
TH.deriveBifoldable    ''Success
TH.deriveBitraversable ''Success

TH.deriveBifunctor     ''Resp
TH.deriveBifoldable    ''Resp
TH.deriveBitraversable ''Resp

{-------------------------------------------------------------------------------
  Model
-------------------------------------------------------------------------------}

-- | Concrete or symbolic references to a real iterator
type IterRef blk m r = Reference (Opaque (TestIterator m blk)) r

-- | Mapping between iterator references and mocked iterators
type KnownIters blk m r = RefEnv (Opaque (TestIterator m blk)) IteratorId r

-- | Concrete or symbolic references to a real follower
type FollowerRef blk m r = Reference (Opaque (TestFollower m blk)) r

-- | Mapping between iterator references and mocked followers
type KnownFollowers blk m r = RefEnv (Opaque (TestFollower m blk)) FollowerId r

-- | Execution model
data Model blk m r = Model
  { dbModel        :: DBModel                blk
  , knownIters     :: KnownIters             blk m r
  , knownFollowers :: KnownFollowers         blk m r
  , modelConfig    :: Opaque (TopLevelConfig blk)
  } deriving (Generic)

deriving instance (TestConstraints blk, Show1 r) => Show (Model blk m r)

-- | Initial model
initModel :: TopLevelConfig blk
          -> ExtLedgerState blk EmptyMK
          -> MaxClockSkew
          -> Model blk m r
initModel cfg initLedger (MaxClockSkew maxClockSkew) = Model
  { dbModel        = Model.empty initLedger maxClockSkew
  , knownIters     = RE.empty
  , knownFollowers = RE.empty
  , modelConfig    = QSM.Opaque cfg
  }

-- | Key property of the model is that we can go from real to mock responses
toMock :: (Bifunctor (t blk), Eq1 r)
       => Model blk m r -> At t blk m r -> t blk IteratorId FollowerId
toMock Model {..} (At t) = bimap (knownIters RE.!) (knownFollowers RE.!) t

-- | Step the mock semantics
--
-- We cannot step the whole Model here (see 'event', below)
step ::
     (TestConstraints blk, Eq1 r)
  => Model  blk m r
  -> At Cmd blk m r
  -> (Resp  blk IteratorId FollowerId, DBModel blk)
step model@Model { dbModel, modelConfig } cmd =
    runPure (QSM.unOpaque modelConfig) (toMock model cmd) dbModel

{-------------------------------------------------------------------------------
  Wrapping in quickcheck-state-machine references
-------------------------------------------------------------------------------}

-- | Instantiate functor @t blk@ to
-- @t blk ('IterRef' blk m r) ('FollowerRef' blk m r)@.
--
-- Needed because we need to (partially) apply @'At' t blk flr m@ to @r@.
newtype At t blk m r = At { unAt :: t blk (IterRef blk m r) (FollowerRef blk m r) }
  deriving (Generic)


deriving newtype instance Show (t blk (IterRef blk m r) (FollowerRef blk m r))
               => Show (At t blk m r)

deriving instance (TestConstraints blk, Eq1 r) => Eq (At Resp blk m r)

instance Bifunctor (t blk) => Rank2.Functor (At t blk m) where
  fmap = \f (At x) -> At (bimap (app f) (app f) x)
    where
      app :: (r x -> r' x) -> QSM.Reference x r -> QSM.Reference x r'
      app f (QSM.Reference x) = QSM.Reference (f x)

instance Bifoldable (t blk) => Rank2.Foldable (At t blk m) where
  foldMap = \f (At x) -> bifoldMap (app f) (app f) x
    where
      app :: (r x -> n) -> QSM.Reference x r -> n
      app f (QSM.Reference x) = f x

instance Bitraversable (t blk) => Rank2.Traversable (At t blk m) where
  traverse = \f (At x) -> At <$> bitraverse (app f) (app f) x
    where
      app :: Functor f
          => (r x -> f (r' x)) -> QSM.Reference x r -> f (QSM.Reference x r')
      app f (QSM.Reference x) = QSM.Reference <$> f x

{-------------------------------------------------------------------------------
  Events
-------------------------------------------------------------------------------}

-- | An event records the model before and after a command along with the
-- command itself, and a mocked version of the response.
data Event blk m r = Event
  { eventBefore   :: Model  blk m r
  , eventCmd      :: At Cmd blk m r
  , eventAfter    :: Model  blk m r
  , eventMockResp :: Resp   blk     IteratorId FollowerId
  }

deriving instance (TestConstraints blk, Show1 r) => Show (Event blk m r)

-- | Construct an event
lockstep :: (TestConstraints blk, Eq1 r, Show1 r)
         => Model     blk m r
         -> At Cmd    blk m r
         -> At Resp   blk m r
         -> Event     blk m r
lockstep model@Model {..} cmd (At resp) = Event
    { eventBefore   = model
    , eventCmd      = cmd
    , eventAfter    = model'
    , eventMockResp = mockResp
    }
  where
    (mockResp, dbModel') = step model cmd
    newIters   = RE.fromList $ zip (iters resp) (iters mockResp)
    newFollowers = RE.fromList $ zip (flrs  resp) (flrs  mockResp)
    model' = case unAt cmd of
      -- When closing the database, all open iterators and followers are closed
      -- too, so forget them.
      Close -> model
        { dbModel        = dbModel'
        , knownIters     = RE.empty
        , knownFollowers = RE.empty
        }
      WipeVolatileDB -> model
        { dbModel        = dbModel'
        , knownIters     = RE.empty
        , knownFollowers = RE.empty
        }
      _ -> model
        { dbModel        = dbModel'
        , knownIters     = knownIters `RE.union` newIters
        , knownFollowers = knownFollowers `RE.union` newFollowers
        }


{-------------------------------------------------------------------------------
  Generator
-------------------------------------------------------------------------------}

type BlockGen blk m = Model blk m Symbolic -> Gen blk

-- | Generate a 'Cmd'
generator
  :: forall blk m. TestConstraints blk
  => BlockGen     blk m
  -> Model        blk m Symbolic
  -> Gen (At Cmd  blk m Symbolic)
generator genBlock m@Model {..} = At <$> frequency
    [ (30, genAddBlock)
    , (if empty then 1 else 10, return GetCurrentChain)
    , (if empty then 1 else 10, return GetLedgerDB)
    , (if empty then 1 else 10, return GetTipBlock)
      -- To check that we're on the right chain
    , (if empty then 1 else 10, return GetTipPoint)
    , (10, genGetBlockComponent)
    , (if empty then 1 else 10, return GetMaxSlotNo)
    , (if empty then 1 else 10, genGetIsValid)

    -- Iterators
    , (if empty then 1 else 10, uncurry Stream <$> genBounds)
    , (if null iterators then 0 else 20, genIteratorNext)
      -- Use a lower frequency for closing, so that the chance increases that
      -- we can stream multiple blocks from an iterator.
    , (if null iterators then 0 else 2, genIteratorClose)

    -- Followers
    , (10, genNewFollower)
    , (if null followers then 0 else 10, genFollowerInstruction)
    , (if null followers then 0 else 10, genFollowerForward)
      -- Use a lower frequency for closing, so that the chance increases that
      -- we can read multiple blocks from a follower
    , (if null followers then 0 else 2, genFollowerClose)

    , (if empty then 1 else 10, return Close)
    , (if Model.isOpen dbModel then
         (if empty then 1 else 10)
       else 0, return Reopen)

      -- Internal
    , (if empty then 1 else 10, return PersistBlks)
    , (if empty then 1 else 10, return PersistBlksThenGC)
    , (if empty then 1 else 10, return UpdateLedgerSnapshots)
    , (if empty then 1 else 10, return WipeVolatileDB)
    ]
    -- TODO adjust the frequencies after labelling
  where
    cfg :: TopLevelConfig blk
    cfg = unOpaque modelConfig

    secParam :: SecurityParam
    secParam = configSecurityParam cfg

    iterators :: [Reference (Opaque (TestIterator m blk)) Symbolic]
    iterators = RE.keys knownIters

    followers :: [Reference (Opaque (TestFollower m blk)) Symbolic]
    followers = RE.keys knownFollowers

    genRandomPoint :: Gen (RealPoint blk)
    genRandomPoint = blockRealPoint <$> genBlock m

    pointsInDB :: [RealPoint blk]
    pointsInDB = blockRealPoint <$> Map.elems (Model.blocks dbModel)

    empty :: Bool
    empty = null pointsInDB

    genRealPoint :: Gen (RealPoint blk)
    genRealPoint = frequency
      [ (1, genRandomPoint)
      , (if empty then 0 else 7, elements pointsInDB)
      ]

    genPoint :: Gen (Point blk)
    genPoint = frequency
      [ (1, return GenesisPoint)
      , (9, realPointToPoint <$> genRealPoint)
      ]

    genGetIsValid :: Gen (Cmd blk it flr)
    genGetIsValid =
      GetIsValid <$> genRealPoint `suchThat` \(RealPoint _ hash) ->
        -- Ignore blocks from the future, since the real implementation might
        -- have validated them before detecting they're from the future,
        -- whereas the model won't include them in the output of
        -- 'Model.getIsValid' (which uses 'Model.validChains').
        Map.notMember hash (Model.futureBlocks dbModel)

    genGetBlockComponent :: Gen (Cmd blk it flr)
    genGetBlockComponent = do
      pt <- genRealPoint
      return $ if Model.garbageCollectablePoint secParam dbModel pt
        then GetGCedBlockComponent pt
        else GetBlockComponent     pt

    genAddBlock = do
      let curSlot = Model.currentSlot dbModel
      blk <- genBlock m
      if blockSlot blk > Model.currentSlot dbModel
        -- When the slot of the block is in the future, we can either advance
        -- the current time ('AddBlock') or choose to add a block from the
        -- future ('AddFutureBlock')
        then frequency
          [ (1, return $ AddBlock blk)
          , (1, AddFutureBlock blk <$> chooseSlot curSlot (blockSlot blk - 1))
          ]
        else return $ AddBlock blk

    genBounds :: Gen (StreamFrom blk, StreamTo blk)
    genBounds = frequency
      [ (1, genRandomBounds)
      , (if empty then 0 else 3, genExistingBounds)
      ]

    genRandomBounds :: Gen (StreamFrom blk, StreamTo blk)
    genRandomBounds = (,)
      <$> (do inEx <- genFromInEx
              case inEx of
                Left  inc -> inc <$> genRealPoint
                Right exc -> exc <$> genPoint)
      <*> (StreamToInclusive <$> genRealPoint)

    genFromInEx :: Gen (Either (RealPoint blk -> StreamFrom blk)
                               (Point     blk -> StreamFrom blk))
    genFromInEx = elements [Left StreamFromInclusive, Right StreamFromExclusive]

    genFromInEx' :: Gen (RealPoint blk -> StreamFrom blk)
    genFromInEx' = either id (. realPointToPoint) <$> genFromInEx

    -- Generate bounds that correspond to existing blocks in the DB. Make sure
    -- that the start bound is older than the end bound.
    -- NOTE: this does not mean that these bounds are on the same chain.
    genExistingBounds :: Gen (StreamFrom blk, StreamTo blk)
    genExistingBounds = do
      start <- elements pointsInDB
      end   <- elements pointsInDB `suchThat` ((>= realPointSlot start) .
                                               realPointSlot)
      (,) <$> (genFromInEx' <*> return start)
          <*> (return $ StreamToInclusive end)

    genIteratorClose = IteratorClose <$> elements iterators
    genIteratorNext  = do
      it <- elements iterators
      let blockCanBeGCed = Model.garbageCollectableIteratorNext
            secParam dbModel (knownIters RE.! it)
      return $ if blockCanBeGCed
        then IteratorNextGCed it
        else IteratorNext     it

    genNewFollower = NewFollower <$> elements [SelectedChain, TentativeChain]

    genFollowerInstruction = FollowerInstruction <$> elements followers
    genFollowerForward     = FollowerForward     <$> elements followers
                                                 <*> genFollowerForwardPoints

    genFollowerForwardPoints :: Gen [Point blk]
    genFollowerForwardPoints = choose (1, 3) >>= \n ->
      sortOn (Down . pointSlot) <$> replicateM n genFollowerForwardPoint

    genFollowerForwardPoint :: Gen (Point blk)
    genFollowerForwardPoint = genPoint

    genFollowerClose = FollowerClose <$> elements followers

chooseSlot :: SlotNo -> SlotNo -> Gen SlotNo
chooseSlot (SlotNo start) (SlotNo end) = SlotNo <$> choose (start, end)

{-------------------------------------------------------------------------------
  Shrinking
-------------------------------------------------------------------------------}

-- | Shrinker
shrinker :: Model   blk m Symbolic
         ->  At Cmd blk m Symbolic
         -> [At Cmd blk m Symbolic]
shrinker _ = const [] -- TODO: implement the shrinker. Command
                      -- 'PersistBlksThenGC' should be shrunk to
                      -- ['PersistBlks']

{-------------------------------------------------------------------------------
  The final state machine
-------------------------------------------------------------------------------}

-- | Mock a response
--
-- We do this by running the pure semantics and then generating mock
-- references for any new handles.
mock :: (TestConstraints blk, Typeable m)
     => Model            blk m Symbolic
     ->         At Cmd   blk m Symbolic
     -> GenSym (At Resp  blk m Symbolic)
mock model cmd = At <$> bitraverse (const genSym) (const genSym) resp
  where
    (resp, _dbm) = step model cmd

precondition :: forall m blk. TestConstraints blk
             => Model blk m Symbolic -> At Cmd blk m Symbolic -> Logic
precondition Model {..} (At cmd) =
   forall (iters cmd) (`member` RE.keys knownIters)   .&&
   forall (flrs  cmd) (`member` RE.keys knownFollowers) .&&
   case cmd of
     -- Even though we ensure this in the generator, shrinking might change
     -- it.
     GetBlockComponent     pt -> Not $ garbageCollectable pt
     GetGCedBlockComponent pt -> garbageCollectable pt
     IteratorNext     it      -> Not $ garbageCollectableIteratorNext it
     IteratorNextGCed it      -> garbageCollectableIteratorNext it

     -- TODO The real implementation allows streaming blocks from the
     -- VolatileDB that have no path to the current chain. The model
     -- implementation disallows this, as it only allows streaming from one of
     -- the possible forks, each starting at genesis. Temporarily only test
     -- with iterators that the model allows. So we only test a subset of the
     -- functionality, which does not include error paths.
     Stream from to           -> isValidIterator from to
     Reopen                   -> Not $ Boolean (Model.isOpen dbModel)
     -- To be in the future, @blockSlot blk@ must be greater than @slot@.
     --
     -- We do not allow multiple future blocks with the same block number, as
     -- the real implementation might have to switch between forks when they
     -- are no longer in the future, whereas the model will pick the right
     -- chain directly. This causes followers to go out of sync.
     -- https://github.com/input-output-hk/ouroboros-network/issues/2234
     AddFutureBlock blk s     -> s .>= Model.currentSlot dbModel .&&
                                 blockSlot blk .> s .&&
                                 Not (futureBlockWithSameBlockNo (blockNo blk))
     WipeVolatileDB           -> Boolean $ Model.isOpen dbModel
     -- We don't allow 'GetIsValid' for blocks from the future, since the real
     -- implementation might have validated them before detecting they're from
     -- the future, whereas the model won't include them in the output of
     -- 'Model.getIsValid' (which uses 'Model.validChains').
     GetIsValid pt            -> Boolean $
                                   Map.notMember (realPointHash pt)
                                                 (Model.futureBlocks dbModel)
     _                        -> Top
  where
    garbageCollectable :: RealPoint blk -> Logic
    garbageCollectable =
      Boolean . Model.garbageCollectablePoint secParam dbModel

    garbageCollectableIteratorNext :: IterRef blk m Symbolic -> Logic
    garbageCollectableIteratorNext it = Boolean $
      Model.garbageCollectableIteratorNext secParam dbModel (knownIters RE.! it)

    futureBlockWithSameBlockNo :: BlockNo -> Logic
    futureBlockWithSameBlockNo no =
        Not $ exists (Map.elems (Model.futureBlocks dbModel)) $ \futureBlock ->
          blockNo futureBlock .== no

    cfg :: TopLevelConfig blk
    cfg = unOpaque modelConfig

    secParam :: SecurityParam
    secParam = configSecurityParam cfg

    -- TODO #871
    isValidIterator :: StreamFrom blk -> StreamTo blk -> Logic
    isValidIterator from to =
        case Model.between secParam from to dbModel of
          Left  _    -> Bot
          -- All blocks must be valid
          Right blks -> forall blks $ \blk -> Boolean $
            Map.notMember (blockHash blk) $ Model.invalid dbModel

transition :: (TestConstraints blk, Show1 r, Eq1 r)
           => Model   blk m r
           -> At Cmd  blk m r
           -> At Resp blk m r
           -> Model   blk m r
transition model cmd = eventAfter . lockstep model cmd

invariant ::
     forall m blk. TestConstraints blk
  => TopLevelConfig blk
  -> Model blk m Concrete
  -> Logic
invariant cfg Model {..} =
    forall ptsOnCurChain (Boolean . fromMaybe False . Model.getIsValid dbModel)
  where
    -- | The blocks occurring on the current volatile chain fragment
    ptsOnCurChain :: [RealPoint blk]
    ptsOnCurChain =
          map blockRealPoint
        . AF.toOldestFirst
        . Model.volatileChain (configSecurityParam cfg) id
        $ dbModel

postcondition :: TestConstraints blk
              => Model   blk m Concrete
              -> At Cmd  blk m Concrete
              -> At Resp blk m Concrete
              -> Logic
postcondition model cmd resp =
    (toMock (eventAfter ev) resp .== eventMockResp ev)
    .// "real response didn't match model response"
  where
    ev = lockstep model cmd resp

semantics :: forall blk. TestConstraints blk
          => ChainDBEnv IO blk
          -> At Cmd blk IO Concrete
          -> IO (At Resp blk IO Concrete)
semantics env (At cmd) =
    At . bimap (QSM.reference . QSM.Opaque) (QSM.reference . QSM.Opaque) <$>
    runIO env (bimap QSM.opaque QSM.opaque cmd)

-- | The state machine proper
sm :: TestConstraints blk
   => ChainDBEnv IO blk
   -> BlockGen                  blk IO
   -> TopLevelConfig            blk
   -> ExtLedgerState            blk     EmptyMK
   -> MaxClockSkew
   -> StateMachine (Model       blk IO)
                   (At Cmd      blk IO)
                                    IO
                   (At Resp     blk IO)
sm env genBlock cfg initLedger maxClockSkew = StateMachine
  { initModel     = initModel cfg initLedger maxClockSkew
  , transition    = transition
  , precondition  = precondition
  , postcondition = postcondition
  , generator     = Just . generator genBlock
  , shrinker      = shrinker
  , semantics     = semantics env
  , mock          = mock
  , invariant     = Just $ invariant cfg
  , cleanup       = noCleanup
  }

{-------------------------------------------------------------------------------
  Required instances

  The 'ToExpr' constraints come from "Data.TreeDiff".
-------------------------------------------------------------------------------}

instance CommandNames (At Cmd blk m) where
  cmdName (At cmd) = constrName cmd
  cmdNames (_ :: Proxy (At Cmd blk m r)) =
    constrNames (Proxy @(Cmd blk () ()))

deriving instance Generic FollowerNext
deriving instance Generic IteratorId
deriving instance Generic (Chain blk)
deriving instance Generic (ChainProducerState blk)
deriving instance Generic (FollowerState blk)

deriving anyclass instance ToExpr Fingerprint
deriving anyclass instance ToExpr FollowerNext
deriving anyclass instance ToExpr MaxSlotNo
deriving instance ToExpr (HeaderHash blk) => ToExpr (ChainHash blk)
deriving instance ToExpr (HeaderHash blk) => ToExpr (FollowerState blk)
deriving instance ToExpr blk => ToExpr (Chain blk)
deriving instance ( ToExpr blk
                  , ToExpr (HeaderHash blk)
                  )
                 => ToExpr (ChainProducerState blk)
deriving instance ToExpr a => ToExpr (WithFingerprint a)
deriving instance ( ToExpr (HeaderHash blk)
                  , ToExpr (ExtValidationError blk)
                  )
                 => ToExpr (InvalidBlockReason blk)
deriving instance ( ToExpr blk
                  , ToExpr (HeaderHash blk)
                  , ToExpr (ChainDepState (BlockProtocol blk))
                  , ToExpr (TipInfo blk)
                  , ToExpr (LedgerState blk EmptyMK) -- TODO why not mk?
                  , ToExpr (ExtValidationError blk)
                  )
                 => ToExpr (DBModel blk)
deriving instance ( ToExpr blk
                  , ToExpr (HeaderHash  blk)
                  , ToExpr (ChainDepState (BlockProtocol blk))
                  , ToExpr (TipInfo blk)
                  , ToExpr (LedgerState blk EmptyMK) -- TODO why not mk?
                  , ToExpr (ExtValidationError blk)
                  )
                 => ToExpr (Model blk IO Concrete)

-- Blk specific instances

deriving anyclass instance ToExpr ChainLength
deriving anyclass instance ToExpr TestHeaderHash
deriving anyclass instance ToExpr TestBodyHash

deriving instance ToExpr EBB
deriving instance ToExpr IsEBB
deriving instance ToExpr TestHeader
deriving instance ToExpr TestBody
deriving instance ToExpr TestBlockError
deriving instance ToExpr Blk
deriving instance ToExpr (TipInfoIsEBB Blk)
deriving instance ToExpr (LedgerState Blk EmptyMK)
deriving instance ToExpr (HeaderError Blk)
deriving instance ToExpr TestBlockOtherHeaderEnvelopeError
deriving instance ToExpr (HeaderEnvelopeError Blk)
deriving instance ToExpr BftValidationErr
deriving instance ToExpr (ExtValidationError Blk)

{-------------------------------------------------------------------------------
  Labelling
-------------------------------------------------------------------------------}

deriving instance SOP.Generic         (TraceEvent blk)
deriving instance SOP.HasDatatypeInfo (TraceEvent blk)
deriving instance SOP.Generic         (TraceAddBlockEvent blk)
deriving instance SOP.HasDatatypeInfo (TraceAddBlockEvent blk)
deriving instance SOP.Generic         (ChainDB.TraceFollowerEvent blk)
deriving instance SOP.HasDatatypeInfo (ChainDB.TraceFollowerEvent blk)
deriving instance SOP.Generic         (TraceCopyToImmutableDBEvent blk)
deriving instance SOP.HasDatatypeInfo (TraceCopyToImmutableDBEvent blk)
deriving instance SOP.Generic         (TraceValidationEvent blk)
deriving instance SOP.HasDatatypeInfo (TraceValidationEvent blk)
deriving instance SOP.Generic         (TraceInitChainSelEvent blk)
deriving instance SOP.HasDatatypeInfo (TraceInitChainSelEvent blk)
deriving instance SOP.Generic         (TraceOpenEvent blk)
deriving instance SOP.HasDatatypeInfo (TraceOpenEvent blk)
deriving instance SOP.Generic         (TraceGCEvent blk)
deriving instance SOP.HasDatatypeInfo (TraceGCEvent blk)
deriving instance SOP.Generic         (TraceIteratorEvent blk)
deriving instance SOP.HasDatatypeInfo (TraceIteratorEvent blk)
deriving instance SOP.Generic         (LedgerDB.TraceLedgerDBEvent blk)
deriving instance SOP.HasDatatypeInfo (LedgerDB.TraceLedgerDBEvent blk)
deriving instance SOP.Generic         (LedgerDB.TraceReplayEvent blk)
deriving instance SOP.HasDatatypeInfo (LedgerDB.TraceReplayEvent blk)
deriving instance SOP.Generic         (ImmutableDB.TraceEvent blk)
deriving instance SOP.HasDatatypeInfo (ImmutableDB.TraceEvent blk)
deriving instance SOP.Generic         (VolatileDB.TraceEvent blk)
deriving instance SOP.HasDatatypeInfo (VolatileDB.TraceEvent blk)

data Tag =
    TagGetIsValidJust
  | TagGetIsValidNothing
  deriving (Show, Eq)

-- | Predicate on events
type EventPred m = C.Predicate (Event Blk m Symbolic) Tag

-- | Convenience combinator for creating classifiers for successful commands
successful ::
     (    Event Blk m Symbolic
       -> Success Blk IteratorId FollowerId
       -> Either Tag (EventPred m)
     )
  -> EventPred m
successful f = C.predicate $ \ev -> case eventMockResp ev of
    Resp (Left  _ ) -> Right $ successful f
    Resp (Right ok) -> f ev ok

-- | Tag commands
--
-- Tagging works on symbolic events, so that we can tag without doing real IO.
tag :: forall m. [Event Blk m Symbolic] -> [Tag]
tag = C.classify [
      tagGetIsValidJust
    , tagGetIsValidNothing
    ]
  where
    tagGetIsValidJust :: EventPred m
    tagGetIsValidJust = successful $ \ev r -> case r of
      IsValid (IsValidResult { isValid = Just _ }) | GetIsValid {} <- unAt $ eventCmd ev ->
        Left TagGetIsValidJust
      _ -> Right tagGetIsValidJust

    tagGetIsValidNothing :: EventPred m
    tagGetIsValidNothing = successful $ \ev r -> case r of
      IsValid (IsValidResult { isValid = Nothing }) | GetIsValid {} <- unAt $ eventCmd ev ->
        Left TagGetIsValidNothing
      _ -> Right tagGetIsValidNothing

-- | Step the model using a 'QSM.Command' (i.e., a command associated with
-- an explicit set of variables)
execCmd :: Model Blk m Symbolic
        -> QSM.Command (At Cmd Blk m) (At Resp Blk m)
        -> Event Blk m Symbolic
execCmd model (QSM.Command cmdErr resp _vars) = lockstep model cmdErr resp

-- | 'execCmds' is just the repeated form of 'execCmd'
execCmds :: forall m.
            Model Blk m Symbolic
         -> QSM.Commands (At Cmd Blk m) (At Resp Blk m) -> [Event Blk m Symbolic]
execCmds model = \(QSM.Commands cs) -> go model cs
  where
    go :: Model Blk m Symbolic -> [QSM.Command (At Cmd Blk m) (At Resp Blk m)]
       -> [Event Blk m Symbolic]
    go _ []       = []
    go m (c : cs) = let ev = execCmd m c in ev : go (eventAfter ev) cs

{-------------------------------------------------------------------------------
  Generator for TestBlock
-------------------------------------------------------------------------------}

type Blk = TestBlock

instance ModelSupportsBlock TestBlock

-- | Note that the 'Blk = TestBlock' is general enough to be used by both the
-- ChainDB /and/ the ImmutableDB, its generators cannot. For example, in the
-- ChainDB, blocks are added /out of order/, while in the ImmutableDB, they
-- must be added /in order/. This generator can thus not be reused for the
-- ImmutableDB.
genBlk :: ImmutableDB.ChunkInfo -> BlockGen Blk m
genBlk chunkInfo Model{..} = frequency
    [ (if empty then 0 else 1, genAlreadyInChain)
    , (5,                      genAppendToCurrentChain)
    , (5,                      genFitsOnSomewhere)
    , (3,                      genGap)
    ]
  where
    blocksInChainDB   = Model.blocks dbModel
    modelSupportsEBBs = ImmutableDB.chunkInfoSupportsEBBs chunkInfo
    canContainEBB     = const modelSupportsEBBs -- TODO: we could be more precise

    empty :: Bool
    empty = Map.null blocksInChainDB

    genBody :: Gen TestBody
    genBody = do
      isValid <- frequency
        [ (4, return True)
        , (1, return False)
        ]
      forkNo <- choose (1, 3)
      return TestBody
        { tbForkNo  = forkNo
        , tbIsValid = isValid
        }

    -- A block that already exists in the ChainDB
    genAlreadyInChain :: Gen TestBlock
    genAlreadyInChain = elements $ Map.elems blocksInChainDB

    -- A block that fits onto the current chain
    genAppendToCurrentChain :: Gen TestBlock
    genAppendToCurrentChain = case Model.tipBlock dbModel of
      Nothing -> genFirstBlock
      Just b  -> genFitsOn b

    -- A block that fits onto some block @b@ in the ChainDB. The block @b@
    -- could be at the tip of the chain and the generated block might already
    -- be present in the ChainDB.
    genFitsOnSomewhere :: Gen TestBlock
    genFitsOnSomewhere = case Model.tipBlock dbModel of
      Nothing -> genFirstBlock
      Just _  -> genAlreadyInChain >>= genFitsOn

    -- A block that doesn't fit onto a block in the ChainDB, but it creates a
    -- gap of a couple of blocks between genesis or an existing block in the
    -- ChainDB. We generate it by generating a few intermediary blocks first,
    -- which we don't add. But the chance exists that we will generate them
    -- again later on.
    genGap :: Gen TestBlock
    genGap = do
        gapSize <- choose (1, 3)
        start   <- genFitsOnSomewhere
        go gapSize start
      where
        go :: Int -> TestBlock -> Gen TestBlock
        go 0 b = return b
        go n b = genFitsOn b >>= go (n - 1)

    -- Generate a block or EBB fitting on genesis
    genFirstBlock :: Gen TestBlock
    genFirstBlock = frequency
      [ ( 1
        , firstBlock <$> chooseSlot 0 2 <*> genBody
        )
      , ( if modelSupportsEBBs then 1 else 0
        , firstEBB canContainEBB <$> genBody
        )
      ]

    -- Helper that generates a block that fits onto the given block.
    genFitsOn :: TestBlock -> Gen TestBlock
    genFitsOn b = frequency
        [ (4, do
                slotNo <- if fromIsEBB (testBlockIsEBB b)
                  then chooseSlot (blockSlot b)     (blockSlot b + 2)
                  else chooseSlot (blockSlot b + 1) (blockSlot b + 3)
                body   <- genBody
                return $ mkNextBlock b slotNo body)
        -- An EBB is never followed directly by another EBB, otherwise they
        -- would have the same 'BlockNo', as the EBB has the same 'BlockNo' of
        -- the block before it.
        , (if fromIsEBB (testBlockIsEBB b) || not modelSupportsEBBs then 0 else 1, do
             let prevSlotNo    = blockSlot b
                 prevChunk     = ImmutableDB.chunkIndexOfSlot
                                   chunkInfo
                                   prevSlotNo
                 prevEpoch     = unsafeChunkNoToEpochNo prevChunk
                 nextEBB       = ImmutableDB.chunkSlotForBoundaryBlock
                                   chunkInfo
                                   (prevEpoch + 1)
                 nextNextEBB   = ImmutableDB.chunkSlotForBoundaryBlock
                                   chunkInfo
                                   (prevEpoch + 2)
             (slotNo, epoch) <-
               first (ImmutableDB.chunkSlotToSlot chunkInfo) <$> frequency
                 [ (7, return (nextEBB, prevEpoch + 1))
                 , (1, return (nextNextEBB, prevEpoch + 2))
                 ]
             body   <- genBody
             return $ mkNextEBB canContainEBB b slotNo epoch body
          )
        ]

{-------------------------------------------------------------------------------
  Top-level tests
-------------------------------------------------------------------------------}

mkTestCfg :: ImmutableDB.ChunkInfo -> TopLevelConfig TestBlock
mkTestCfg (ImmutableDB.UniformChunkSize chunkSize) =
    mkTestConfig (SecurityParam 2) chunkSize

envUnused :: ChainDBEnv m blk
envUnused = error "ChainDBEnv used during command generation"

smUnused :: MaxClockSkew
         -> ImmutableDB.ChunkInfo
         -> StateMachine (Model Blk IO) (At Cmd Blk IO) IO (At Resp Blk IO)
smUnused maxClockSkew chunkInfo =
    sm
      envUnused
      (genBlk chunkInfo)
      (mkTestCfg chunkInfo)
      testInitExtLedger
      maxClockSkew

prop_sequential :: MaxClockSkew -> SmallChunkInfo -> Property
prop_sequential maxClockSkew smallChunkInfo@(SmallChunkInfo chunkInfo) =
    forAllCommands (smUnused maxClockSkew chunkInfo) Nothing $
      runCmdsLockstep maxClockSkew smallChunkInfo

runCmdsLockstep ::
     MaxClockSkew
  -> SmallChunkInfo
  -> QSM.Commands (At Cmd Blk IO) (At Resp Blk IO)
  -> Property
runCmdsLockstep maxClockSkew (SmallChunkInfo chunkInfo) cmds =
    QC.monadicIO $ do
        let
          -- Current test case command names.
          ctcCmdNames :: [String]
          ctcCmdNames = fmap (show . cmdName . QSM.getCommand) $ QSM.unCommands cmds

        (hist, prop) <- QC.run $ test cmds
        prettyCommands (smUnused maxClockSkew chunkInfo) hist
          $ tabulate
              "Tags"
              (map show $ tag (execCmds (QSM.initModel (smUnused maxClockSkew chunkInfo)) cmds))
          $ tabulate "Command sequence length" [show $ length ctcCmdNames]
          $ tabulate "Commands"                ctcCmdNames
          $ prop
  where
    testCfg = mkTestCfg chunkInfo

    test :: QSM.Commands (At Cmd Blk IO) (At Resp Blk IO)
         -> IO
            ( QSM.History (At Cmd Blk IO) (At Resp Blk IO)
            , Property
            )
    test cmds' = do
      threadRegistry     <- unsafeNewRegistry
      iteratorRegistry   <- unsafeNewRegistry
      (tracer, getTrace) <- recordingTracerIORef
      varCurSlot         <- uncheckedNewTVarM 0
      varNextId          <- uncheckedNewTVarM 0
      nodeDBs            <- emptyNodeDBs
      let args = mkArgs testCfg chunkInfo (testInitExtLedger `withLedgerTables` emptyLedgerTables) threadRegistry nodeDBs tracer
                   maxClockSkew varCurSlot

      (hist, model, res, trace) <- bracket
        (open args >>= newSVar)
        -- Note: we might be closing a different ChainDB than the one we
        -- opened, as we can reopen it the ChainDB, swapping the ChainDB in
        -- the SVar.
        (\varDB -> readSVar varDB >>= close)

        $ \varDB -> do
          let env = ChainDBEnv
                { varDB
                , registry = iteratorRegistry
                , varCurSlot
                , varNextId
                , varVolatileDbFs = nodeDBsVol nodeDBs
                , args
                }
              sm' = sm env (genBlk chunkInfo) testCfg testInitExtLedger maxClockSkew
          (hist, model, res) <- QSM.runCommands' (pure sm') cmds'
          trace <- getTrace
          return (hist, model, res, trace)

      closeRegistry threadRegistry

      -- 'closeDB' should have closed all open 'Follower's and 'Iterator's,
      -- freeing up all resources, so there should be no more clean-up
      -- actions left.
      --
      -- Note that this is only true because we're not simulating exceptions
      -- (yet), in which case there /will be/ clean-up actions left. This is
      -- exactly the reason for introducing the 'ResourceRegistry' in the
      -- first place: to clean up resources in case exceptions get thrown.
      remainingCleanups <- countResources iteratorRegistry
      closeRegistry iteratorRegistry

      -- Read the final MockFS of each database
      fses <- atomically $ traverse readTVar nodeDBs
      let
          modelChain = Model.currentChain $ dbModel model
          prop =
            counterexample ("Model chain: " <> condense modelChain)      $
            counterexample ("TraceEvents: " <> unlines (map show trace)) $
            tabulate "Chain length" [show (Chain.length modelChain)]     $
            tabulate "TraceEvents" (map traceEventName trace)            $
            res === Ok .&&.
            prop_trace testCfg (dbModel model) trace .&&.
            counterexample "ImmutableDB is leaking file handles"
                           (Mock.numOpenHandles (nodeDBsImm fses) === 0) .&&.
            counterexample "VolatileDB is leaking file handles"
                           (Mock.numOpenHandles (nodeDBsVol fses) === 0) .&&.
            counterexample "LedgerDB is leaking file handles"
                           (Mock.numOpenHandles (nodeDBsLgr fses) === 0) .&&.
            counterexample "There were registered clean-up actions"
                           (remainingCleanups === 0)
      return (hist, prop)

prop_trace :: TopLevelConfig Blk -> DBModel Blk -> [TraceEvent Blk] -> Property
prop_trace cfg dbModel trace =
    invalidBlockNeverValidatedAgain .&&.
    tentativeHeaderMonotonicity
  where
    -- Whenever we validate a block that turns out to be invalid, check that
    -- we never again validate the same block.
    invalidBlockNeverValidatedAgain =
      whenOccurs trace  invalidBlock $ \trace' invalidPoint  ->
      whenOccurs trace' invalidBlock $ \_      invalidPoint' ->
        -- If the database was reopened in the meantime, we have forgotten
        -- about the invalid block and might validate it again, that's fine
        if any isOpened trace' then
          property True
        else
          counterexample "An invalid block is validated twice" $
          invalidPoint =/= invalidPoint'

    invalidBlock :: TraceEvent blk -> Maybe (RealPoint blk)
    invalidBlock = \case
        TraceAddBlockEvent (AddBlockValidation ev)         -> extract ev
        TraceInitChainSelEvent (InitChainSelValidation ev) -> extract ev
        _                                                  -> Nothing
      where
        extract (ChainDB.InvalidBlock _ pt) = Just pt
        extract _                           = Nothing

    isOpened :: TraceEvent blk -> Bool
    isOpened (TraceOpenEvent (OpenedDB {})) = True
    isOpened _                              = False

    tentativeHeaderMonotonicity =
        counterexample "Trap tentative headers did not improve monotonically" $
        conjoin (strictlyIncreasing <$> trapTentativeSelectViews)
      where
        trapTentativeSelectViews :: [[SelectView (BlockProtocol Blk)]]
        trapTentativeSelectViews =
            [ [ selectView (configBlock cfg) hdr
              | TraceAddBlockEvent (PipeliningEvent ev) <- trace'
              , SetTentativeHeader hdr FallingEdge <- [ev]
              , Map.member (headerHash hdr) (Model.invalid dbModel)
              ]
            | -- Check the property between DB reopenings
              trace' <- NE.toList $ split isOpened trace
            ]

-- | Given a trace of events, for each event in the trace for which the
-- predicate yields a @Just a@, call the continuation function with the
-- remaining events and @a@.
whenOccurs :: [ev] -> (ev -> Maybe a) -> ([ev] -> a -> Property) -> Property
whenOccurs evs occurs k = go evs
  where
    go [] = property True
    go (ev:evs')
      | Just a <- occurs ev
      = k evs' a .&&. go evs'
      | otherwise
      = go evs'

traceEventName :: TraceEvent blk -> String
traceEventName = \case
    TraceAddBlockEvent          ev    -> "AddBlock."          <> case ev of
      AddBlockValidation        ev' -> constrName ev'
      _                             -> constrName ev
    TraceFollowerEvent          ev    -> "Follower."            <> constrName ev
    TraceCopyToImmutableDBEvent ev    -> "CopyToImmutableDB." <> constrName ev
    TraceInitChainSelEvent      ev    -> "InitChainSel."      <> case ev of
      InitChainSelValidation    ev' -> constrName ev'
      StartedInitChainSelection     -> "StartedInitChainSelection"
      InitalChainSelected           -> "InitalChainSelected"
    TraceOpenEvent              ev    -> "Open."              <> constrName ev
    TraceGCEvent                ev    -> "GC."                <> constrName ev
    TraceIteratorEvent          ev    -> "Iterator."          <> constrName ev
    TraceLedgerDBEvent          ev    -> "Ledger."            <> constrName ev
    TraceLedgerReplayEvent      ev    -> "LedgerReplay."      <> constrName ev
    TraceImmutableDBEvent       ev    -> "ImmutableDB."       <> constrName ev
    TraceVolatileDBEvent        ev    -> "VolatileDB."        <> constrName ev

mkArgs :: IOLike m
       => TopLevelConfig Blk
       -> ImmutableDB.ChunkInfo
       -> ExtLedgerState Blk ValuesMK
       -> ResourceRegistry m
       -> NodeDBs (StrictTVar m MockFS)
       -> CT.Tracer m (TraceEvent Blk)
       -> MaxClockSkew
       -> StrictTVar m SlotNo
       -> ChainDbArgs Identity m Blk
mkArgs cfg chunkInfo initLedger registry nodeDBs tracer (MaxClockSkew maxClockSkew) varCurSlot =
  let args = fromMinimalChainDbArgs MinimalChainDbArgs {
            mcdbTopLevelConfig = cfg
          , mcdbChunkInfo = chunkInfo
          , mcdbInitLedger = initLedger
          , mcdbRegistry = registry
          , mcdbNodeDBs = nodeDBs
          , mcdbBackingStoreSelector = LedgerDB.InMemoryBackingStore
          }
  in args { cdbCheckInFuture = InFuture.miracle (readTVar varCurSlot) maxClockSkew
          , cdbCheckIntegrity = testBlockIsValid
          , cdbBlocksToAddSize = 2
          , cdbTracer = tracer
          }

tests :: TestTree
tests = testGroup "ChainDB q-s-m"
    [ localOption (QuickCheckTests 100000) $ testProperty "sequential" prop_sequential
    ]<|MERGE_RESOLUTION|>--- conflicted
+++ resolved
@@ -394,15 +394,9 @@
     ->    Cmd     blk (TestIterator m blk) (TestFollower m blk)
     -> m (Success blk (TestIterator m blk) (TestFollower m blk))
 run env@ChainDBEnv { varDB, .. } cmd =
-<<<<<<< HEAD
-    readMVar varDB >>= \st@ChainDBState { chainDB = ChainDB{..}, internal } -> case cmd of
+    readSVar varDB >>= \st@ChainDBState { chainDB = ChainDB{..}, internal } -> case cmd of
       AddBlock blk             -> Point               <$> advanceAndAdd st (blockSlot blk) blk
       AddFutureBlock blk s     -> Point               <$> advanceAndAdd st s               blk
-=======
-    readSVar varDB >>= \st@ChainDBState { chainDB = ChainDB{..}, internal } -> case cmd of
-      AddBlock blk             -> Point               <$> (advanceAndAdd st (blockSlot blk) blk)
-      AddFutureBlock blk s     -> Point               <$> (advanceAndAdd st s               blk)
->>>>>>> 968d678e
       GetCurrentChain          -> Chain               <$> atomically getCurrentChain
       GetLedgerDB              -> LedgerDB . flush    <$> atomically getLedgerDB
       GetTipBlock              -> MbBlock             <$> getTipBlock
