--- conflicted
+++ resolved
@@ -3,11 +3,11 @@
     "CHaP": {
       "flake": false,
       "locked": {
-        "lastModified": 1685462212,
-        "narHash": "sha256-7Wzfy01r1cwFSfiyLE57xXa7JNvWobG9AQ48a1kjy4E=",
+        "lastModified": 1685707241,
+        "narHash": "sha256-3vwY0mo8lf+0n+H6g3giXtVLQeXt/l9+FlsOpfi7CwM=",
         "owner": "input-output-hk",
         "repo": "cardano-haskell-packages",
-        "rev": "68d208531849da23244a16388ec921320383c710",
+        "rev": "2baceb51b8f3175e05e94fdd4780cc717aeb2a6f",
         "type": "github"
       },
       "original": {
@@ -320,19 +320,11 @@
     "hackageNix": {
       "flake": false,
       "locked": {
-<<<<<<< HEAD
-        "lastModified": 1683764632,
-        "narHash": "sha256-jSFpVNqtz1XNEFqlUIjTCswGY8TrLpdji9JE41qjjAA=",
+        "lastModified": 1685665664,
+        "narHash": "sha256-vqSkKMWkWMuFvxyoaYvmH2jmQkVwiEKkY/3tIOJNe2w=",
         "owner": "input-output-hk",
         "repo": "hackage.nix",
-        "rev": "9d9bdee3eaec8eb87cf634a16322f2c8765825d6",
-=======
-        "lastModified": 1685406313,
-        "narHash": "sha256-y+ZD6dlq/G4kmM0WsTJUOCwmpLnCJOVT7MrP5GaOX6s=",
-        "owner": "input-output-hk",
-        "repo": "hackage.nix",
-        "rev": "0ad8858dba2e9a93738dff55062b572aa69271c1",
->>>>>>> 08d3402a
+        "rev": "b0fc370d1ca399b582074a8fb614acd83ad49bc7",
         "type": "github"
       },
       "original": {
