cabal-version:   3.0
name:            ouroboros-consensus-cardano
version:         0.5.0.1
synopsis:
  The instantation of the Ouroboros consensus layer used by Cardano

description:
  The instantation of the Ouroboros consensus layer used by Cardano.

license:         Apache-2.0
license-files:
  LICENSE
  NOTICE

copyright:       2019-2023 Input Output Global Inc (IOG)
author:          IOHK Engineering Team
maintainer:      operations@iohk.io
category:        Network
build-type:      Simple
extra-doc-files:
  CHANGELOG.md
  README.md

source-repository head
  type:     git
  location: https://github.com/input-output-hk/ouroboros-consensus

flag asserts
  description: Enable assertions
  manual:      False
  default:     False

flag expose-sublibs
  description: Expose all private sublibraries
  manual:      True
  default:     False

common common-lib
  default-language: Haskell2010
  ghc-options:
    -Wall -Wcompat -Wincomplete-uni-patterns
    -Wincomplete-record-updates -Wpartial-fields -Widentities
    -Wredundant-constraints -Wmissing-export-lists -Wunused-packages
    -Wno-unticked-promoted-constructors

  if flag(asserts)
    ghc-options: -fno-ignore-asserts

common common-test
  import:      common-lib
  ghc-options: -threaded -rtsopts

common common-exe
  import:      common-lib
  ghc-options: -threaded -rtsopts "-with-rtsopts=-N -I0 -A16m"

library
  import:          common-lib
  hs-source-dirs:  src/ouroboros-consensus-cardano src/byron src/shelley
  exposed-modules:
    Ouroboros.Consensus.Byron.Crypto.DSIGN
    Ouroboros.Consensus.Byron.EBBs
    Ouroboros.Consensus.Byron.Ledger
    Ouroboros.Consensus.Byron.Ledger.Block
    Ouroboros.Consensus.Byron.Ledger.Config
    Ouroboros.Consensus.Byron.Ledger.Conversions
    Ouroboros.Consensus.Byron.Ledger.Forge
    Ouroboros.Consensus.Byron.Ledger.HeaderValidation
    Ouroboros.Consensus.Byron.Ledger.Inspect
    Ouroboros.Consensus.Byron.Ledger.Integrity
    Ouroboros.Consensus.Byron.Ledger.Ledger
    Ouroboros.Consensus.Byron.Ledger.Mempool
    Ouroboros.Consensus.Byron.Ledger.NetworkProtocolVersion
    Ouroboros.Consensus.Byron.Ledger.Orphans
    Ouroboros.Consensus.Byron.Ledger.PBFT
    Ouroboros.Consensus.Byron.Ledger.Serialisation
    Ouroboros.Consensus.Byron.Node
    Ouroboros.Consensus.Byron.Node.Serialisation
    Ouroboros.Consensus.Byron.Protocol
    Ouroboros.Consensus.Cardano
    Ouroboros.Consensus.Cardano.Block
    Ouroboros.Consensus.Cardano.ByronHFC
    Ouroboros.Consensus.Cardano.CanHardFork
    Ouroboros.Consensus.Cardano.Condense
    Ouroboros.Consensus.Cardano.Node
    Ouroboros.Consensus.Cardano.Tables
    Ouroboros.Consensus.Shelley.Crypto
    Ouroboros.Consensus.Shelley.Eras
    Ouroboros.Consensus.Shelley.HFEras
    Ouroboros.Consensus.Shelley.Ledger
    Ouroboros.Consensus.Shelley.Ledger.Block
    Ouroboros.Consensus.Shelley.Ledger.Config
    Ouroboros.Consensus.Shelley.Ledger.Forge
    Ouroboros.Consensus.Shelley.Ledger.Inspect
    Ouroboros.Consensus.Shelley.Ledger.Integrity
    Ouroboros.Consensus.Shelley.Ledger.Ledger
    Ouroboros.Consensus.Shelley.Ledger.Mempool
    Ouroboros.Consensus.Shelley.Ledger.NetworkProtocolVersion
    Ouroboros.Consensus.Shelley.Ledger.PeerSelection
    Ouroboros.Consensus.Shelley.Ledger.Protocol
    Ouroboros.Consensus.Shelley.Ledger.Query
    Ouroboros.Consensus.Shelley.Ledger.SupportsProtocol
    Ouroboros.Consensus.Shelley.Node
    Ouroboros.Consensus.Shelley.Node.Common
    Ouroboros.Consensus.Shelley.Node.Praos
    Ouroboros.Consensus.Shelley.Node.Serialisation
    Ouroboros.Consensus.Shelley.Node.TPraos
    Ouroboros.Consensus.Shelley.Protocol.Abstract
    Ouroboros.Consensus.Shelley.Protocol.Praos
    Ouroboros.Consensus.Shelley.Protocol.TPraos
    Ouroboros.Consensus.Shelley.ShelleyHFC

  build-depends:
    , base                          >=4.14  && <4.17
    , base-deriving-via
    , bytestring                    >=0.10  && <0.12
    , cardano-binary
    , cardano-crypto
    , cardano-crypto-class
    , cardano-crypto-wrapper
    , cardano-data
    , cardano-ledger-allegra
    , cardano-ledger-alonzo
    , cardano-ledger-babbage
    , cardano-ledger-binary
    , cardano-ledger-byron
    , cardano-ledger-conway
    , cardano-ledger-core
    , cardano-ledger-mary
    , cardano-ledger-shelley
    , cardano-prelude
    , cardano-protocol-tpraos       >=1.0.1 && <1.1
    , cardano-slotting
    , cardano-strict-containers
    , cborg                         >=0.2.2 && <0.3
    , containers                    >=0.5   && <0.7
    , cryptonite                    >=0.25  && <0.31
    , deepseq
    , diff-containers               >=1.0
    , formatting                    >=6.3   && <7.2
    , measures
    , microlens
    , mtl                           >=2.2   && <2.3
    , nothunks
    , ouroboros-consensus           >=0.5   && <0.7
    , ouroboros-consensus-protocol  ^>=0.5
    , ouroboros-network-api         ^>=0.3
    , serialise                     >=0.2   && <0.3
    , small-steps
    , text                          >=1.2   && <1.3
    , these                         >=1.1   && <1.2
    , vector-map

library byronspec
  import:          common-lib

  if flag(expose-sublibs)
    visibility: private

  else
    visibility: public

  hs-source-dirs:  src/byronspec
  exposed-modules:
    Ouroboros.Consensus.ByronSpec.Ledger
    Ouroboros.Consensus.ByronSpec.Ledger.Accessors
    Ouroboros.Consensus.ByronSpec.Ledger.Block
    Ouroboros.Consensus.ByronSpec.Ledger.Conversions
    Ouroboros.Consensus.ByronSpec.Ledger.Forge
    Ouroboros.Consensus.ByronSpec.Ledger.Genesis
    Ouroboros.Consensus.ByronSpec.Ledger.GenTx
    Ouroboros.Consensus.ByronSpec.Ledger.Ledger
    Ouroboros.Consensus.ByronSpec.Ledger.Mempool
    Ouroboros.Consensus.ByronSpec.Ledger.Orphans
    Ouroboros.Consensus.ByronSpec.Ledger.Rules

  build-depends:
    , base                       >=4.14  && <4.17
    , bimap                      >=0.4   && <0.5
    , byron-spec-chain
    , byron-spec-ledger
    , cardano-ledger-binary
    , cardano-ledger-byron-test
    , cborg                      >=0.2.2 && <0.3
    , containers                 >=0.5   && <0.7
    , mtl                        >=2.2   && <2.3
    , nothunks
    , ouroboros-consensus        >=0.5   && <0.7
    , serialise                  >=0.2   && <0.3
    , small-steps
    , transformers

library byron-testlib
  import:          common-lib

  if flag(expose-sublibs)
    visibility: private

  else
    visibility: public

  hs-source-dirs:  src/byron-testlib
  exposed-modules:
    Ouroboros.Consensus.ByronDual.Ledger
    Ouroboros.Consensus.ByronDual.Node
    Ouroboros.Consensus.ByronDual.Node.Serialisation
    Test.Consensus.Byron.Examples
    Test.Consensus.Byron.Generators
    Test.ThreadNet.Infra.Byron
    Test.ThreadNet.Infra.Byron.Genesis
    Test.ThreadNet.Infra.Byron.ProtocolInfo
    Test.ThreadNet.Infra.Byron.TrackUpdates
    Test.ThreadNet.TxGen.Byron

  build-depends:
    , base
    , byron-spec-ledger
    , byronspec
    , bytestring
    , cardano-crypto-class
    , cardano-crypto-test
    , cardano-crypto-wrapper
    , cardano-ledger-binary:{cardano-ledger-binary, testlib}
    , cardano-ledger-byron
    , cardano-ledger-byron-test
    , cardano-slotting
    , containers
    , hedgehog-quickcheck
    , mtl
    , ouroboros-consensus-cardano
    , ouroboros-consensus-diffusion:diffusion-testlib
    , ouroboros-consensus:{ouroboros-consensus, consensus-testlib}
    , ouroboros-network-api
    , QuickCheck
    , serialise

test-suite byron-test
  import:         common-test
  type:           exitcode-stdio-1.0
  hs-source-dirs: test/byron-test
  main-is:        Main.hs
  other-modules:
    Test.Consensus.Byron.Golden
    Test.Consensus.Byron.LedgerTables
    Test.Consensus.Byron.Serialisation
    Test.ThreadNet.Byron
    Test.ThreadNet.DualByron

  build-depends:
    , base
    , binary-search
    , byron-spec-chain
    , byron-spec-ledger
    , byron-testlib
    , byronspec
    , bytestring
    , cardano-crypto-class
    , cardano-crypto-wrapper
    , cardano-ledger-binary
    , cardano-ledger-byron
    , cardano-ledger-byron-test
    , cborg
    , containers
    , filepath
    , hedgehog-quickcheck
    , mtl
    , ouroboros-consensus-cardano
    , ouroboros-consensus-diffusion:diffusion-testlib
    , ouroboros-consensus:{ouroboros-consensus, consensus-testlib}
    , ouroboros-network-mock
    , QuickCheck
    , small-steps
    , small-steps-test
    , tasty
    , tasty-quickcheck

library shelley-testlib
  import:          common-lib

  if flag(expose-sublibs)
    visibility: private

  else
    visibility: public

  hs-source-dirs:  src/shelley-testlib
  exposed-modules:
    Test.Consensus.Shelley.Examples
    Test.Consensus.Shelley.Generators
    Test.Consensus.Shelley.MockCrypto
    Test.ThreadNet.Infra.Alonzo
    Test.ThreadNet.Infra.Shelley
    Test.ThreadNet.TxGen.Shelley

  build-depends:
    , base
    , bytestring
    , cardano-crypto-class
    , cardano-data
    , cardano-ledger-allegra
    , cardano-ledger-alonzo
    , cardano-ledger-alonzo-test
    , cardano-ledger-babbage
    , cardano-ledger-babbage-test
    , cardano-ledger-conway-test
    , cardano-ledger-core:{cardano-ledger-core, testlib}
    , cardano-ledger-mary
    , cardano-ledger-shelley-ma-test
    , cardano-ledger-shelley-test
    , cardano-ledger-shelley:{cardano-ledger-shelley, testlib}
    , cardano-protocol-tpraos:{cardano-protocol-tpraos, testlib}
    , cardano-strict-containers
    , containers
    , generic-random
    , microlens
    , mtl
    , ouroboros-consensus-cardano
    , ouroboros-consensus-diffusion:diffusion-testlib
    , ouroboros-consensus-protocol:{ouroboros-consensus-protocol, protocol-testlib}
    , ouroboros-consensus:{ouroboros-consensus, consensus-testlib}
    , ouroboros-network-api
    , QuickCheck
    , quiet                                                                          >=0.2 && <0.3
    , small-steps

test-suite shelley-test
  import:         common-test
  type:           exitcode-stdio-1.0
  hs-source-dirs: test/shelley-test
  main-is:        Main.hs
  other-modules:
    Test.Consensus.Shelley.Coherence
    Test.Consensus.Shelley.Golden
    Test.Consensus.Shelley.LedgerTables
    Test.Consensus.Shelley.Serialisation
    Test.ThreadNet.Shelley

  build-depends:
    , base
    , bytestring
    , cardano-crypto-class
    , cardano-ledger-alonzo
    , cardano-ledger-alonzo-test
    , cardano-ledger-babbage-test
    , cardano-ledger-babbage:testlib
    , cardano-ledger-core
    , cardano-ledger-shelley
    , cardano-protocol-tpraos
    , cardano-slotting
    , cborg
    , containers
    , filepath
    , microlens
    , ouroboros-consensus-cardano
    , ouroboros-consensus-diffusion:diffusion-testlib
    , ouroboros-consensus-protocol
    , ouroboros-consensus:{ouroboros-consensus, consensus-testlib}
    , QuickCheck
    , shelley-testlib
    , tasty
    , tasty-quickcheck

library cardano-testlib
  import:          common-lib

  if flag(expose-sublibs)
    visibility: private

  else
    visibility: public

  hs-source-dirs:  src/cardano-testlib
  exposed-modules:
    Test.Consensus.Cardano.Examples
    Test.Consensus.Cardano.Generators
    Test.Consensus.Cardano.MockCrypto
    Test.ThreadNet.Infra.ShelleyBasedHardFork
    Test.ThreadNet.Infra.TwoEras
    Test.ThreadNet.TxGen.Allegra
    Test.ThreadNet.TxGen.Alonzo
    Test.ThreadNet.TxGen.Babbage
    Test.ThreadNet.TxGen.Cardano
    Test.ThreadNet.TxGen.Mary

  build-depends:
    , base
    , byron-testlib
    , cardano-binary
    , cardano-crypto-class
    , cardano-crypto-wrapper
    , cardano-ledger-alonzo-test
    , cardano-ledger-byron
    , cardano-ledger-conway-test
    , cardano-ledger-core:{cardano-ledger-core, testlib}
    , cardano-ledger-shelley
    , cardano-protocol-tpraos
    , cardano-slotting
    , cardano-strict-containers
    , containers
    , microlens
    , mtl
    , nothunks
    , ouroboros-consensus-cardano
    , ouroboros-consensus-diffusion:{ouroboros-consensus-diffusion, diffusion-testlib}
    , ouroboros-consensus-protocol:{ouroboros-consensus-protocol, protocol-testlib}
    , ouroboros-consensus:{ouroboros-consensus, consensus-testlib}
    , ouroboros-network-api
    , QuickCheck
    , shelley-testlib

test-suite cardano-test
  import:         common-test
  type:           exitcode-stdio-1.0
  hs-source-dirs: test/cardano-test
  main-is:        Main.hs
  other-modules:
    Test.Consensus.Cardano.ByronCompatibility
    Test.Consensus.Cardano.Golden
    Test.Consensus.Cardano.Serialisation
    Test.Consensus.Cardano.Translation
    Test.ThreadNet.AllegraMary
    Test.ThreadNet.Cardano
    Test.ThreadNet.MaryAlonzo
    Test.ThreadNet.ShelleyAllegra

  build-depends:
    , base
    , byron-testlib
    , bytestring
    , cardano-crypto-class
    , cardano-data
    , cardano-ledger-alonzo
    , cardano-ledger-alonzo-test
    , cardano-ledger-babbage-test
    , cardano-ledger-binary
    , cardano-ledger-byron
    , cardano-ledger-conway
    , cardano-ledger-conway-test
    , cardano-ledger-core
    , cardano-ledger-shelley
    , cardano-ledger-shelley-test
    , cardano-protocol-tpraos
    , cardano-slotting
    , cardano-testlib
    , cborg
    , containers
    , diff-containers                                               >=1.0
    , filepath
    , microlens
    , ouroboros-consensus-cardano
    , ouroboros-consensus-diffusion:diffusion-testlib
    , ouroboros-consensus-protocol
    , ouroboros-consensus:{ouroboros-consensus, consensus-testlib}
    , ouroboros-network-api
    , QuickCheck
    , shelley-testlib
    , sop-core
    , tasty
    , tasty-quickcheck

library cardano-tools
  import:          common-lib
  hs-source-dirs:  src/tools
  visibility:      public
  exposed-modules:
    Cardano.Api.Any
    Cardano.Api.Protocol.Types
    Cardano.Node.Protocol
    Cardano.Node.Protocol.Types
    Cardano.Node.Types
    Cardano.Tools.DBAnalyser.Analysis
    Cardano.Tools.DBAnalyser.Block.Byron
    Cardano.Tools.DBAnalyser.Block.Cardano
    Cardano.Tools.DBAnalyser.Block.Shelley
    Cardano.Tools.DBAnalyser.HasAnalysis
    Cardano.Tools.DBAnalyser.Run
    Cardano.Tools.DBAnalyser.Types
    Cardano.Tools.DBSynthesizer.Forging
    Cardano.Tools.DBSynthesizer.Orphans
    Cardano.Tools.DBSynthesizer.Run
    Cardano.Tools.DBSynthesizer.Types
    Cardano.Tools.ImmDBServer.Diffusion
    Cardano.Tools.ImmDBServer.MiniProtocols

  other-modules:
    Cardano.Api.Key
    Cardano.Api.KeysByron
    Cardano.Api.KeysPraos
    Cardano.Api.KeysShelley
    Cardano.Api.OperationalCertificate
    Cardano.Api.SerialiseTextEnvelope
    Cardano.Api.SerialiseUsing
    Cardano.Node.Protocol.Alonzo
    Cardano.Node.Protocol.Byron
    Cardano.Node.Protocol.Cardano
    Cardano.Node.Protocol.Conway
    Cardano.Node.Protocol.Shelley
    Cardano.Tools.DBAnalyser.Analysis.BenchmarkLedgerOps.SlotDataPoint

  build-depends:
    , aeson
    , base                           >=4.14  && <4.17
    , base16-bytestring              >=1.0
    , bytestring                     >=0.10  && <0.12
    , cardano-crypto
    , cardano-crypto-class
    , cardano-crypto-wrapper
    , cardano-ledger-allegra
    , cardano-ledger-alonzo
    , cardano-ledger-babbage
    , cardano-ledger-binary
    , cardano-ledger-byron
    , cardano-ledger-conway
    , cardano-ledger-core
    , cardano-ledger-mary
    , cardano-ledger-shelley
    , cardano-prelude
    , cardano-protocol-tpraos        >=1.0.1 && <1.1
    , cardano-slotting
    , cardano-strict-containers
    , cborg                          >=0.2.2 && <0.3
    , containers                     >=0.5   && <0.7
    , contra-tracer
    , directory
    , filepath
    , fs-api
    , microlens
    , mtl                            >=2.2   && <2.3
    , network
    , nothunks
<<<<<<< HEAD
    , ouroboros-consensus
    , ouroboros-consensus-cardano
    , ouroboros-consensus-diffusion
    , ouroboros-consensus-protocol
    , ouroboros-network-api
    , serialise
    , text
=======
    , ouroboros-consensus            >=0.5   && <0.7
    , ouroboros-consensus-cardano
    , ouroboros-consensus-diffusion  ^>=0.5
    , ouroboros-consensus-protocol   ^>=0.5
    , ouroboros-network
    , ouroboros-network-api
    , ouroboros-network-framework
    , ouroboros-network-protocols
    , serialise                      >=0.2   && <0.3
    , text                           >=1.2   && <1.3
>>>>>>> aa910065
    , text-builder
    , transformers
    , transformers-except

executable db-analyser
  import:         common-exe
  hs-source-dirs: app
  main-is:        db-analyser.hs
  build-depends:
    , base
    , cardano-crypto-wrapper
    , optparse-applicative
    , ouroboros-consensus
    , ouroboros-consensus-cardano:{ouroboros-consensus-cardano, cardano-tools}

  other-modules:  DBAnalyser.Parsers

executable db-synthesizer
  import:         common-exe
  hs-source-dirs: app
  main-is:        db-synthesizer.hs
  build-depends:
    , base
    , cardano-tools
    , optparse-applicative
    , ouroboros-consensus

  other-modules:  DBSynthesizer.Parsers

executable immdb-server
  import:         common-exe
  hs-source-dirs: app
  main-is:        immdb-server.hs
  build-depends:
    , base
    , network
    , optparse-applicative
    , ouroboros-consensus
    , ouroboros-consensus-cardano:cardano-tools

test-suite tools-test
  import:         common-test
  type:           exitcode-stdio-1.0
  hs-source-dirs: test/tools-test
  main-is:        Main.hs
  build-depends:
    , base
    , cardano-tools
    , tasty
    , tasty-hunit

executable ledger-db-backends-checker
  import:         common-exe
  hs-source-dirs: app
  main-is:        ledger-db-backends-checker.hs
  build-depends:
    , base
    , bytestring
    , cardano-binary
    , cardano-ledger-core
    , cardano-lmdb-simple
    , cardano-slotting
    , cborg
    , containers
    , fs-api
    , optparse-applicative
    , ouroboros-consensus
    , ouroboros-consensus-cardano
    , ouroboros-consensus-protocol<|MERGE_RESOLUTION|>--- conflicted
+++ resolved
@@ -528,15 +528,6 @@
     , mtl                            >=2.2   && <2.3
     , network
     , nothunks
-<<<<<<< HEAD
-    , ouroboros-consensus
-    , ouroboros-consensus-cardano
-    , ouroboros-consensus-diffusion
-    , ouroboros-consensus-protocol
-    , ouroboros-network-api
-    , serialise
-    , text
-=======
     , ouroboros-consensus            >=0.5   && <0.7
     , ouroboros-consensus-cardano
     , ouroboros-consensus-diffusion  ^>=0.5
@@ -547,7 +538,6 @@
     , ouroboros-network-protocols
     , serialise                      >=0.2   && <0.3
     , text                           >=1.2   && <1.3
->>>>>>> aa910065
     , text-builder
     , transformers
     , transformers-except
