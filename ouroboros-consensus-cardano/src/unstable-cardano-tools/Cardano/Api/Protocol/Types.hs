--- conflicted
+++ resolved
@@ -19,24 +19,8 @@
   , ProtocolInfoArgs (..)
   ) where
 
-<<<<<<< HEAD
-import           Cardano.Chain.Slotting (EpochSlots)
+import Cardano.Chain.Slotting (EpochSlots)
 import qualified Control.Tracer as Tracer
-import           Data.Bifunctor (bimap)
-import           Ouroboros.Consensus.Block.Forging (BlockForging)
-import           Ouroboros.Consensus.Byron.ByronHFC (ByronBlockHFC)
-import           Ouroboros.Consensus.Cardano
-import           Ouroboros.Consensus.Cardano.Block
-import           Ouroboros.Consensus.Cardano.Node
-import           Ouroboros.Consensus.HardFork.Combinator.Embed.Unary
-import qualified Ouroboros.Consensus.Ledger.SupportsProtocol as Consensus
-                     (LedgerSupportsProtocol)
-import           Ouroboros.Consensus.Node.ProtocolInfo (ProtocolClientInfo (..),
-                     ProtocolInfo (..))
-import           Ouroboros.Consensus.Node.Run (RunNode)
-import           Ouroboros.Consensus.Protocol.Praos.AgentClient
-=======
-import Cardano.Chain.Slotting (EpochSlots)
 import Data.Bifunctor (bimap)
 import Ouroboros.Consensus.Block.Forging (BlockForging)
 import Ouroboros.Consensus.Byron.ByronHFC (ByronBlockHFC)
@@ -52,37 +36,24 @@
   , ProtocolInfo (..)
   )
 import Ouroboros.Consensus.Node.Run (RunNode)
->>>>>>> b9b87036
+import Ouroboros.Consensus.Protocol.Praos.AgentClient
 import qualified Ouroboros.Consensus.Protocol.TPraos as Consensus
 import qualified Ouroboros.Consensus.Shelley.Eras as Consensus (ShelleyEra)
 import Ouroboros.Consensus.Shelley.HFEras ()
 import qualified Ouroboros.Consensus.Shelley.Ledger.Block as Consensus
-<<<<<<< HEAD
-                     (ShelleyBlock)
-import           Ouroboros.Consensus.Shelley.Ledger.SupportsProtocol ()
-import           Ouroboros.Consensus.Shelley.ShelleyHFC (ShelleyBlockHFC)
-import           Ouroboros.Consensus.Util.IOLike
-
-class (RunNode blk, IOLike m) => Protocol m blk where
-  data ProtocolInfoArgs m blk
-  protocolInfo :: ProtocolInfoArgs m blk -> ( ProtocolInfo blk
-                                            , Tracer.Tracer m KESAgentClientTrace -> m [BlockForging m blk]
-                                            )
-=======
   ( ShelleyBlock
   )
 import Ouroboros.Consensus.Shelley.Ledger.SupportsProtocol ()
 import Ouroboros.Consensus.Shelley.ShelleyHFC (ShelleyBlockHFC)
-import Ouroboros.Consensus.Util.IOLike (IOLike)
+import Ouroboros.Consensus.Util.IOLike
 
 class (RunNode blk, IOLike m) => Protocol m blk where
   data ProtocolInfoArgs m blk
   protocolInfo ::
     ProtocolInfoArgs m blk ->
     ( ProtocolInfo blk
-    , m [BlockForging m blk]
+    , Tracer.Tracer m KESAgentClientTrace -> m [BlockForging m blk]
     )
->>>>>>> b9b87036
 
 -- | Node client support for each consensus protocol.
 --
@@ -95,30 +66,22 @@
 -- | Run PBFT against the Byron ledger
 instance IOLike m => Protocol m ByronBlockHFC where
   data ProtocolInfoArgs m ByronBlockHFC = ProtocolInfoArgsByron ProtocolParamsByron
-<<<<<<< HEAD
-  protocolInfo (ProtocolInfoArgsByron params) = ( inject $ protocolInfoByron params
-                                                , \_ -> pure . map inject $ blockForgingByron params
-                                                )
 
-instance ( CardanoHardForkConstraints StandardCrypto
-         , IOLike m
-         , MonadKESAgent m
-         )
-  => Protocol m (CardanoBlock StandardCrypto) where
-  data ProtocolInfoArgs m (CardanoBlock StandardCrypto) =
-         ProtocolInfoArgsCardano
-          (CardanoProtocolParams StandardCrypto)
-=======
   protocolInfo (ProtocolInfoArgsByron params) =
     ( inject $ protocolInfoByron params
-    , pure . map inject $ blockForgingByron params
+    , \_ -> pure . map inject $ blockForgingByron params
     )
 
-instance (CardanoHardForkConstraints StandardCrypto, IOLike m) => Protocol m (CardanoBlock StandardCrypto) where
+instance
+  ( CardanoHardForkConstraints StandardCrypto
+  , IOLike m
+  , MonadKESAgent m
+  ) =>
+  Protocol m (CardanoBlock StandardCrypto)
+  where
   data ProtocolInfoArgs m (CardanoBlock StandardCrypto)
     = ProtocolInfoArgsCardano
         (CardanoProtocolParams StandardCrypto)
->>>>>>> b9b87036
 
   protocolInfo (ProtocolInfoArgsCardano paramsCardano) =
     protocolInfoCardano paramsCardano
@@ -135,21 +98,9 @@
   protocolClientInfo (ProtocolClientInfoArgsCardano epochSlots) =
     protocolClientInfoCardano epochSlots
 
-<<<<<<< HEAD
-instance ( IOLike m
-         , MonadKESAgent m
-         , Consensus.LedgerSupportsProtocol
-             (Consensus.ShelleyBlock
-                (Consensus.TPraos StandardCrypto) ShelleyEra)
-         )
-  => Protocol m (ShelleyBlockHFC (Consensus.TPraos StandardCrypto) ShelleyEra) where
-  data ProtocolInfoArgs m (ShelleyBlockHFC (Consensus.TPraos StandardCrypto) ShelleyEra) = ProtocolInfoArgsShelley
-    ShelleyGenesis
-    (ProtocolParamsShelleyBased StandardCrypto)
-    ProtVer
-=======
 instance
   ( IOLike m
+  , MonadKESAgent m
   , Consensus.LedgerSupportsProtocol
       ( Consensus.ShelleyBlock
           (Consensus.TPraos StandardCrypto)
@@ -163,11 +114,11 @@
         ShelleyGenesis
         (ProtocolParamsShelleyBased StandardCrypto)
         ProtVer
->>>>>>> b9b87036
+
   protocolInfo (ProtocolInfoArgsShelley genesis shelleyBasedProtocolParams' protVer) =
     bimap inject injectBlockForging $ protocolInfoShelley genesis shelleyBasedProtocolParams' protVer
-    where
-      injectBlockForging bf tr = fmap (map inject) $ bf tr
+   where
+    injectBlockForging bf tr = fmap (map inject) $ bf tr
 
 instance
   Consensus.LedgerSupportsProtocol
