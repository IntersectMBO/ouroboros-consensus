--- conflicted
+++ resolved
@@ -18,14 +18,9 @@
 import qualified Cardano.Ledger.BaseTypes as SL
 import qualified Cardano.Ledger.Shelley.Core as SL
 import qualified Cardano.Protocol.TPraos.OCert as SL
-<<<<<<< HEAD
-import           Cardano.Slotting.Slot (EpochSize (..), SlotNo (..))
-import           Control.Monad (replicateM)
-import           Control.Tracer (nullTracer)
-=======
 import Cardano.Slotting.Slot (EpochSize (..), SlotNo (..))
 import Control.Monad (replicateM)
->>>>>>> b9b87036
+import Control.Tracer (nullTracer)
 import qualified Data.Map.Strict as Map
 import Data.Maybe (maybeToList)
 import Data.Proxy (Proxy (..))
@@ -288,35 +283,8 @@
                                 (SlotNo $ unNumSlots numSlots) -- never expire
                                 setupD -- unchanged
                     , tniProtocolInfo = protocolInfo
-                    , tniBlockForging = blockForging
+                    , tniBlockForging = blockForging nullTracer
                     }
-<<<<<<< HEAD
-                hardForkTrigger =
-                  TriggerHardForkAtVersion $ SL.getVersion majorVersion2
-                (protocolInfo, blockForging) =
-                  protocolInfoShelleyBasedHardFork
-                    protocolParamsShelleyBased
-                    (SL.ProtVer majorVersion1 0)
-                    (SL.ProtVer majorVersion2 0)
-                    ( L.mkTransitionConfig L.NoGenesis
-                    $ L.mkShelleyTransitionConfig genesisShelley
-                    )
-                    hardForkTrigger
-            in
-            TestNodeInitialization {
-                tniCrucialTxs   =
-                  if not setupHardFork then [] else
-                  fmap GenTxShelley1 $
-                  Shelley.mkSetDecentralizationParamTxs
-                    coreNodes
-                    (SL.ProtVer majorVersion2 0)
-                    (SlotNo $ unNumSlots numSlots)   -- never expire
-                    setupD   -- unchanged
-              , tniProtocolInfo = protocolInfo
-              , tniBlockForging = blockForging nullTracer
-              }
-=======
->>>>>>> b9b87036
           , mkRekeyM = Nothing
           }
 
