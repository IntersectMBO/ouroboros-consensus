--- conflicted
+++ resolved
@@ -19,14 +19,9 @@
   ( toFromByronTranslationContext
   )
 import qualified Cardano.Protocol.TPraos.OCert as SL
-<<<<<<< HEAD
-import           Cardano.Slotting.EpochInfo (fixedEpochInfo)
-import           Control.Monad (replicateM)
-import           Control.Tracer (nullTracer)
-=======
 import Cardano.Slotting.EpochInfo (fixedEpochInfo)
 import Control.Monad (replicateM)
->>>>>>> b9b87036
+import Control.Tracer (nullTracer)
 import qualified Data.Map.Strict as Map
 import Data.Word (Word64)
 import Lens.Micro ((^.))
@@ -294,15 +289,6 @@
                in TestNodeInitialization
                     { tniProtocolInfo = protocolInfo
                     , tniCrucialTxs =
-<<<<<<< HEAD
-                        if not includingDUpdateTx then [] else
-                        mkSetDecentralizationParamTxs
-                          coreNodes
-                          nextProtVer
-                          sentinel   -- Does not expire during test
-                          setupD2
-                    , tniBlockForging = blockForging nullTracer
-=======
                         if not includingDUpdateTx
                           then []
                           else
@@ -311,8 +297,7 @@
                               nextProtVer
                               sentinel -- Does not expire during test
                               setupD2
-                    , tniBlockForging = blockForging
->>>>>>> b9b87036
+                    , tniBlockForging = blockForging nullTracer
                     }
           , mkRekeyM = Nothing
           }
